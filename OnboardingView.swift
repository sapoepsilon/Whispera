--- conflicted
+++ resolved
@@ -4,10 +4,6 @@
 struct OnboardingView: View {
 	@Bindable var audioManager: AudioManager
     @ObservedObject var shortcutManager: GlobalShortcutManager
-<<<<<<< HEAD
-	@Bindable private var whisperKit = WhisperKitTranscriber.shared
-=======
->>>>>>> 76fd4df9
 
     @State private var currentStep = 0
     @State private var selectedModel = ""
@@ -186,1088 +182,4 @@
         return AVCaptureDevice.authorizationStatus(for: .audio) == .authorized
     }
 }
-<<<<<<< HEAD
-
-// MARK: - Welcome Step
-struct WelcomeStepView: View {
-    var body: some View {
-        VStack(spacing: 24) {
-            // App icon and title
-            VStack(spacing: 16) {
-                Image(systemName: "waveform.circle.fill")
-                    .font(.system(size: 64))
-                    .foregroundColor(.blue)
-                
-                VStack(spacing: 8) {
-                    Text("Welcome to Whispera")
-                        .font(.system(.largeTitle, design: .rounded, weight: .bold))
-                    
-                    Text("Whisper-powered voice transcription for macOS")
-                        .font(.title3)
-                        .foregroundColor(.secondary)
-                }
-            }
-            
-            // Feature highlights
-            VStack(spacing: 16) {
-                FeatureRowView(
-                    icon: "mic.fill",
-                    title: "Global Voice Recording",
-                    description: "Record from anywhere with a keyboard shortcut"
-                )
-                
-                FeatureRowView(
-                    icon: "brain.head.profile",
-                    title: "AI-Powered Transcription",
-                    description: "Local processing with OpenAI Whisper models"
-                )
-                
-                FeatureRowView(
-                    icon: "lock.shield",
-                    title: "Privacy First",
-                    description: "Everything stays on your Mac - no cloud required"
-                )
-                
-                FeatureRowView(
-                    icon: "speedometer",
-                    title: "Lightning Fast",
-                    description: "Optimized for Apple Silicon and Intel Macs"
-                )
-            }
-            
-            Text("Let's get you set up in just a few steps!")
-                .font(.headline)
-                .foregroundColor(.primary)
-                .padding(.top, 8)
-        }
-    }
-}
-
-// MARK: - Permissions Step
-struct PermissionsStepView: View {
-    @Binding var hasPermissions: Bool
-	@ObservedObject var audioManager: AudioManager
-	@ObservedObject var globalShortcutManager: GlobalShortcutManager
-    @State private var hasMicrophonePermission = false
-    @State private var permissionCheckTimer: Timer?
-    @State private var accessibilityCheckTimer: Timer?
-    
-    var body: some View {
-        VStack(spacing: 24) {
-            VStack(spacing: 16) {
-                Image(systemName: "lock.shield.fill")
-                    .font(.system(size: 48))
-                    .foregroundColor(.orange)
-                
-                Text("Permissions Required")
-                    .font(.system(.title, design: .rounded, weight: .semibold))
-                
-                Text("Whispera needs accessibility permissions to work with global keyboard shortcuts.")
-                    .font(.body)
-                    .foregroundColor(.secondary)
-                    .multilineTextAlignment(.center)
-            }
-            
-            VStack(spacing: 16) {
-                PermissionRowView(
-                    icon: "key.fill",
-                    title: "Accessibility Access",
-                    description: "Required for global keyboard shortcuts",
-                    isGranted: hasPermissions
-                )
-				
-				if !hasPermissions {
-					Button {
-						globalShortcutManager.requestAccessibilityPermissions()
-						startPermissionChecking()
-					} label: {
-						Text("Grant Accessibility Access")
-					}
-				}
-				
-                PermissionRowView(
-                    icon: "mic.fill",
-                    title: "Microphone Access",
-                    description: "Required for voice recording",
-                    isGranted: hasMicrophonePermission
-                )
-				if !hasMicrophonePermission {
-					Button {
-						requestMicrophonePermission()
-					} label: {
-						Text("Grant Microphone Access")
-					}
-				}
-            }
-            
-            if hasPermissions && hasMicrophonePermission {
-                HStack(spacing: 8) {
-                    Image(systemName: "checkmark.circle.fill")
-                        .foregroundColor(.green)
-                    Text("All permissions granted! You're ready to continue.")
-                        .font(.subheadline)
-                        .foregroundColor(.green)
-                }
-                .padding()
-                .background(.green.opacity(0.1), in: RoundedRectangle(cornerRadius: 8))
-            } else {
-                VStack(spacing: 12) {
-                    if !hasPermissions {
-                        Text("After clicking \"Grant Permissions\", you'll see a system dialog.")
-                            .font(.subheadline)
-                            .foregroundColor(.secondary)
-                        
-                        Text("Go to System Settings > Privacy & Security > Accessibility and enable Whispera.")
-                            .font(.subheadline)
-                            .foregroundColor(.secondary)
-                            .multilineTextAlignment(.center)
-                    }
-                    
-                    if !hasMicrophonePermission {
-                        VStack(spacing: 8) {
-                            Text("Microphone access will be requested when you first try to record.")
-                                .font(.subheadline)
-                                .foregroundColor(.secondary)
-                                .multilineTextAlignment(.center)
-                            
-                            Text("If Whispera doesn't appear in Microphone settings, try recording first to trigger the permission request.")
-                                .font(.caption)
-                                .foregroundColor(.orange)
-                                .multilineTextAlignment(.center)
-                        }
-                    }
-                }
-                .padding()
-                .background(.orange.opacity(0.1), in: RoundedRectangle(cornerRadius: 8))
-            }
-        }
-        .onAppear {
-            checkMicrophonePermission()
-            checkAccessibilityPermission()
-            startContinuousPermissionChecking()
-        }
-        .onDisappear {
-            stopPermissionChecking()
-            stopContinuousPermissionChecking()
-        }
-    }
-    
-    private func checkMicrophonePermission() {
-        hasMicrophonePermission = AVCaptureDevice.authorizationStatus(for: .audio) == .authorized
-    }
-    
-    private func checkAccessibilityPermission() {
-        let newValue = AXIsProcessTrusted()
-        if newValue != hasPermissions {
-            hasPermissions = newValue
-        }
-    }
-    
-    private func startPermissionChecking() {
-        // Check immediately
-        checkAccessibilityPermission()
-        checkMicrophonePermission()
-        
-        // Then check every 0.5 seconds for changes
-        permissionCheckTimer?.invalidate()
-        permissionCheckTimer = Timer.scheduledTimer(withTimeInterval: 0.5, repeats: true) { _ in
-            checkAccessibilityPermission()
-            checkMicrophonePermission()
-            
-            // Stop checking once both permissions are granted
-            if hasPermissions && hasMicrophonePermission {
-                stopPermissionChecking()
-            }
-        }
-    }
-    
-    private func stopPermissionChecking() {
-        permissionCheckTimer?.invalidate()
-        permissionCheckTimer = nil
-    }
-    
-    private func startContinuousPermissionChecking() {
-        // Start a timer that continuously checks for permission changes
-        accessibilityCheckTimer?.invalidate()
-        accessibilityCheckTimer = Timer.scheduledTimer(withTimeInterval: 0.3, repeats: true) { _ in
-            checkAccessibilityPermission()
-            checkMicrophonePermission()
-        }
-    }
-    
-    private func stopContinuousPermissionChecking() {
-        accessibilityCheckTimer?.invalidate()
-        accessibilityCheckTimer = nil
-    }
-    
-    private func requestMicrophonePermission() {
-        requestMicrophonePermissionFromUser { granted in
-            if granted {
-                self.checkMicrophonePermission()
-            }
-        }
-    }
-    
-    private func openMicrophoneSettings() {
-        if let url = URL(string: "x-apple.systempreferences:com.apple.preference.security?Privacy_Microphone") {
-            NSWorkspace.shared.open(url)
-        }
-    }
-	
-	private func requestMicrophonePermissionFromUser(completion: @escaping (Bool) -> Void) {
-		switch AVCaptureDevice.authorizationStatus(for: .audio) {
-		case .authorized:
-			print("authorized")
-			completion(true)
-			
-		case .notDetermined:
-			print("notDetermined")
-			AVCaptureDevice.requestAccess(for: .audio) { granted in
-				DispatchQueue.main.async {
-					completion(granted)
-				}
-			}
-			
-		case .denied, .restricted:
-			print("denied")
-			openMicrophoneSettings()
-			completion(false)
-			
-		@unknown default:
-			print("unknown")
-			completion(false)
-		}
-	}
-}
-
-// MARK: - Supporting Views
-struct FeatureRowView: View {
-    let icon: String
-    let title: String
-    let description: String
-    
-    var body: some View {
-        HStack(spacing: 16) {
-            Image(systemName: icon)
-                .font(.title2)
-                .foregroundColor(.blue)
-                .frame(width: 24)
-            
-            VStack(alignment: .leading, spacing: 4) {
-                Text(title)
-                    .font(.system(.subheadline, design: .rounded, weight: .medium))
-                Text(description)
-                    .font(.caption)
-                    .foregroundColor(.secondary)
-            }
-            
-            Spacer()
-        }
-    }
-}
-
-struct PermissionRowView: View {
-    let icon: String
-    let title: String
-    let description: String
-    let isGranted: Bool
-    
-    var body: some View {
-        HStack(spacing: 16) {
-            ZStack {
-                Circle()
-                    .fill(isGranted ? .green.opacity(0.2) : .gray.opacity(0.2))
-                    .frame(width: 40, height: 40)
-                
-                Image(systemName: icon)
-                    .font(.system(size: 18))
-                    .foregroundColor(isGranted ? .green : .gray)
-            }
-            
-            VStack(alignment: .leading, spacing: 4) {
-                Text(title)
-                    .font(.system(.subheadline, design: .rounded, weight: .medium))
-                Text(description)
-                    .font(.caption)
-                    .foregroundColor(.secondary)
-            }
-            
-            Spacer()
-            
-            Image(systemName: isGranted ? "checkmark.circle.fill" : "circle")
-                .foregroundColor(isGranted ? .green : .gray)
-        }
-        .padding()
-        .background(Color.gray.opacity(0.2), in: RoundedRectangle(cornerRadius: 10))
-    }
-}
-
-struct OnboardingProgressView: View {
-    let currentStep: Int
-    let totalSteps: Int
-    
-    var body: some View {
-        VStack(spacing: 8) {
-            HStack(spacing: 8) {
-                ForEach(0..<totalSteps, id: \.self) { step in
-                    Circle()
-                        .fill(step <= currentStep ? .blue : .gray.opacity(0.3))
-                        .frame(width: 8, height: 8)
-                        .animation(.easeInOut(duration: 0.3), value: currentStep)
-                }
-            }
-            
-            Text("Step \(currentStep + 1) of \(totalSteps)")
-                .font(.caption)
-                .foregroundColor(.secondary)
-        }
-    }
-}
-
-// MARK: - Shortcut Step
-struct ShortcutStepView: View {
-    @Binding var customShortcut: String
-    @Binding var showingShortcutCapture: Bool
-    @State private var isCapturing = false
-    
-    var body: some View {
-        VStack(spacing: 24) {
-            VStack(spacing: 16) {
-                Image(systemName: "keyboard")
-                    .font(.system(size: 48))
-                    .foregroundColor(.purple)
-                
-                Text("Set Your Shortcut")
-                    .font(.system(.title, design: .rounded, weight: .semibold))
-                
-                Text("Choose a keyboard shortcut to quickly start recording from anywhere.")
-                    .font(.body)
-                    .foregroundColor(.secondary)
-                    .multilineTextAlignment(.center)
-            }
-            
-            VStack(spacing: 16) {
-                Text("Current shortcut:")
-                    .font(.subheadline)
-                    .foregroundColor(.secondary)
-                
-                HStack {
-                    Text(customShortcut)
-                        .font(.system(.title2, design: .monospaced, weight: .semibold))
-                        .padding(.horizontal, 16)
-                        .padding(.vertical, 8)
-                        .background(.purple.opacity(0.1), in: RoundedRectangle(cornerRadius: 8))
-                    
-                    Button("Change") {
-                        showShortcutOptions()
-                    }
-                    .buttonStyle(SecondaryButtonStyle())
-                }
-                
-                if showingShortcutCapture {
-                    ShortcutOptionsView(customShortcut: $customShortcut, showingOptions: $showingShortcutCapture)
-                }
-                
-                Text("You can change this later in Settings")
-                    .font(.caption)
-                    .foregroundColor(.secondary)
-            }
-        }
-    }
-    
-    private func showShortcutOptions() {
-        showingShortcutCapture.toggle()
-    }
-}
-
-// MARK: - Settings Step
-struct SettingsStepView: View {
-    @Binding var launchAtLogin: Bool
-    
-    var body: some View {
-        VStack(spacing: 24) {
-            VStack(spacing: 16) {
-                Image(systemName: "gear.circle.fill")
-                    .font(.system(size: 48))
-                    .foregroundColor(.blue)
-                
-                Text("App Settings")
-                    .font(.system(.title, design: .rounded, weight: .semibold))
-                
-                Text("Configure how Whispera behaves on your system.")
-                    .font(.body)
-                    .foregroundColor(.secondary)
-                    .multilineTextAlignment(.center)
-            }
-            
-            VStack(spacing: 16) {
-                SettingRowView(
-                    icon: "power",
-                    title: "Launch at Login",
-                    description: "Start Whispera automatically when you log in",
-                    isOn: $launchAtLogin
-                )
-            }
-        }
-    }
-}
-
-// MARK: - Shortcut Options View
-struct ShortcutOptionsView: View {
-    @Binding var customShortcut: String
-    @Binding var showingOptions: Bool
-    @State private var isRecordingShortcut = false
-    @State private var eventMonitor: Any?
-    
-    private let shortcutOptions = [
-        "⌥⌘R", "⌃⌘R", "⇧⌘R",
-        "⌥⌘T", "⌃⌘T", "⇧⌘T",
-        "⌥⌘V", "⌃⌘V", "⇧⌘V"
-    ]
-    
-    var body: some View {
-        VStack(spacing: 16) {
-            Text("Choose a shortcut:")
-                .font(.subheadline)
-                .foregroundColor(.secondary)
-            
-            // Custom shortcut recording section
-            VStack(spacing: 12) {
-                HStack {
-                    Text("Record Custom:")
-                        .font(.subheadline)
-                        .foregroundColor(.primary)
-                    
-                    Spacer()
-                    
-                    Group {
-                        if isRecordingShortcut {
-                            Button(action: {
-                                stopRecording()
-                            }) {
-                                Text("Press keys...")
-                                    .font(.system(.caption, design: .monospaced))
-                                    .frame(minWidth: 80)
-                            }
-                            .buttonStyle(PrimaryButtonStyle(isRecording: true))
-                            .foregroundColor(.white)
-                        } else {
-                            Button(action: {
-                                startRecording()
-                            }) {
-                                Text("Record New")
-                                    .font(.system(.caption, design: .monospaced))
-                                    .frame(minWidth: 80)
-                            }
-                            .buttonStyle(SecondaryButtonStyle())
-                            .foregroundColor(.primary)
-                        }
-                    }
-                }
-                
-                if isRecordingShortcut {
-                    Text("Press Command, Option, Control or Shift + another key")
-                        .font(.caption)
-                        .foregroundColor(.blue)
-                        .multilineTextAlignment(.center)
-                }
-            }
-            .padding()
-            .background(.blue.opacity(0.1), in: RoundedRectangle(cornerRadius: 8))
-            
-            Text("Or choose a preset:")
-                .font(.caption)
-                .foregroundColor(.secondary)
-            
-            LazyVGrid(columns: Array(repeating: GridItem(.flexible()), count: 3), spacing: 8) {
-                ForEach(shortcutOptions, id: \.self) { shortcut in
-                    Group {
-                        if shortcut == customShortcut {
-                            Button(shortcut) {
-                                customShortcut = shortcut
-                                showingOptions = false
-                            }
-                            .buttonStyle(PrimaryButtonStyle(isRecording: false))
-                            .font(.system(.caption, design: .monospaced))
-                        } else {
-                            Button(shortcut) {
-                                customShortcut = shortcut
-                                showingOptions = false
-                            }
-                            .buttonStyle(SecondaryButtonStyle())
-                            .font(.system(.caption, design: .monospaced))
-                        }
-                    }
-                }
-            }
-            
-            Button("Cancel") {
-                showingOptions = false
-            }
-            .buttonStyle(TertiaryButtonStyle())
-            .font(.caption)
-        }
-        .padding()
-        .background(Color.gray.opacity(0.2), in: RoundedRectangle(cornerRadius: 10))
-        .onDisappear {
-            stopRecording()
-        }
-    }
-    
-    private func startRecording() {
-        isRecordingShortcut = true
-        
-        eventMonitor = NSEvent.addLocalMonitorForEvents(matching: [.keyDown]) { event in
-            if self.isRecordingShortcut {
-                let shortcut = self.formatKeyEvent(event)
-                if !shortcut.isEmpty {
-                    self.customShortcut = shortcut
-                    self.stopRecording()
-                    self.showingOptions = false
-                }
-                return nil
-            }
-            return event
-        }
-    }
-    
-    private func stopRecording() {
-        isRecordingShortcut = false
-        if let monitor = eventMonitor {
-            NSEvent.removeMonitor(monitor)
-            eventMonitor = nil
-        }
-    }
-    
-    private func formatKeyEvent(_ event: NSEvent) -> String {
-        var parts: [String] = []
-        let flags = event.modifierFlags
-        
-        if flags.contains(.command) { parts.append("⌘") }
-        if flags.contains(.option) { parts.append("⌥") }
-        if flags.contains(.control) { parts.append("⌃") }
-        if flags.contains(.shift) { parts.append("⇧") }
-        
-        if let characters = event.charactersIgnoringModifiers?.uppercased() {
-            parts.append(characters)
-        }
-        
-        return flags.intersection([.command, .option, .control, .shift]).isEmpty ? "" : parts.joined()
-    }
-}
-
-// MARK: - Setting Row View
-struct SettingRowView: View {
-    let icon: String
-    let title: String
-    let description: String
-    @Binding var isOn: Bool
-    
-    var body: some View {
-        HStack(spacing: 16) {
-            ZStack {
-                Circle()
-                    .fill(.blue.opacity(0.2))
-                    .frame(width: 40, height: 40)
-                
-                Image(systemName: icon)
-                    .font(.system(size: 18))
-                    .foregroundColor(.blue)
-            }
-            
-            VStack(alignment: .leading, spacing: 4) {
-                Text(title)
-                    .font(.system(.subheadline, design: .rounded, weight: .medium))
-                Text(description)
-                    .font(.caption)
-                    .foregroundColor(.secondary)
-            }
-            
-            Spacer()
-            
-            Toggle("", isOn: $isOn)
-                .labelsHidden()
-        }
-        .padding()
-        .background(Color.gray.opacity(0.2), in: RoundedRectangle(cornerRadius: 10))
-    }
-}
-
-// MARK: - Test Step
-struct TestStepView: View {
-    @ObservedObject var audioManager: AudioManager
-    @Binding var enableTranslation: Bool
-    @Binding var selectedLanguage: String
-    @AppStorage("globalShortcut") private var globalShortcut = "⌥⌘R"
-    
-    var body: some View {
-        VStack(spacing: 24) {
-            VStack(spacing: 16) {
-                Image(systemName: "mic.badge.plus")
-                    .font(.system(size: 48))
-                    .foregroundColor(.red)
-                
-                Text("Test Your Setup")
-                    .font(.system(.title, design: .rounded, weight: .semibold))
-                
-                Text("Configure your language settings and test voice transcription.")
-                    .font(.body)
-                    .foregroundColor(.secondary)
-                    .multilineTextAlignment(.center)
-				
-				Text("The first transcription might take longer due to the model loading on your device. Especially if it is a larger model.")
-					.font(.callout)
-					.multilineTextAlignment(.center)
-            }
-            
-            VStack(spacing: 16) {
-                // Language and Translation Settings
-                VStack(spacing: 12) {
-                    HStack {
-                        VStack(alignment: .leading, spacing: 2) {
-                            Text("Translation Mode")
-                                .font(.headline)
-                            Text(enableTranslation ? 
-                                "Translate to English" : 
-                                "Transcribe in original language")
-                                .font(.caption)
-                                .foregroundColor(.secondary)
-                        }
-                        Spacer()
-                        Toggle("", isOn: $enableTranslation)
-                    }
-                    .padding()
-                    .background(Color.gray.opacity(0.2), in: RoundedRectangle(cornerRadius: 10))
-                    
-                    HStack {
-                        VStack(alignment: .leading, spacing: 2) {
-                            Text("Source Language")
-                                .font(.headline)
-                            Text(enableTranslation ? 
-                                "Language to translate from" : 
-                                "Language to transcribe")
-                                .font(.caption)
-                                .foregroundColor(.secondary)
-                        }
-                        Spacer()
-                        Picker("Language", selection: $selectedLanguage) {
-                            ForEach(Constants.sortedLanguageNames, id: \.self) { language in
-                                Text(language.capitalized).tag(language)
-                            }
-                        }
-                        .frame(minWidth: 120)
-                    }
-                    .padding()
-                    .background(Color.gray.opacity(0.2), in: RoundedRectangle(cornerRadius: 10))
-                }
-                
-                VStack(spacing: 12) {
-                    Text("Press your shortcut to start recording:")
-                        .font(.subheadline)
-                        .foregroundColor(.secondary)
-                    
-                    Text(globalShortcut)
-                        .font(.system(.title, design: .monospaced, weight: .bold))
-                        .padding(.horizontal, 16)
-                        .padding(.vertical, 8)
-                        .background(.blue.opacity(0.1), in: RoundedRectangle(cornerRadius: 8))
-                        .foregroundColor(.blue)
-                }
-                
-                if audioManager.isRecording {
-                    VStack(spacing: 8) {
-                        HStack(spacing: 8) {
-                            ProgressView()
-                                .scaleEffect(0.8)
-                            Text("Recording... (press shortcut again to stop)")
-                                .font(.caption)
-                                .foregroundColor(.red)
-                        }
-                    }
-                }
-                
-                if audioManager.isTranscribing {
-                    VStack(spacing: 8) {
-                        HStack(spacing: 8) {
-                            ProgressView()
-                                .scaleEffect(0.8)
-                            Text("Transcribing...")
-                                .font(.caption)
-                                .foregroundColor(.secondary)
-                        }
-                    }
-                }
-                
-                if let transcription = audioManager.lastTranscription, !transcription.isEmpty {
-                    VStack(spacing: 12) {
-                        HStack(spacing: 8) {
-                            Image(systemName: "checkmark.circle.fill")
-                                .foregroundColor(.green)
-                            Text("Transcription Complete!")
-                                .font(.subheadline)
-                                .foregroundColor(.green)
-                        }
-                        
-                        VStack(alignment: .leading, spacing: 8) {
-                            Text("Transcribed Text:")
-                                .font(.caption)
-                                .foregroundColor(.secondary)
-                            
-                            Text(transcription)
-                                .font(.system(.body, design: .default))
-                                .padding()
-                                .background(.blue.opacity(0.1), in: RoundedRectangle(cornerRadius: 8))
-                                .textSelection(.enabled)
-                        }
-                        
-                        Button("Copy to Clipboard") {
-                            NSPasteboard.general.clearContents()
-                            NSPasteboard.general.setString(transcription, forType: .string)
-                        }
-                        .buttonStyle(SecondaryButtonStyle())
-                        .font(.caption)
-                    }
-                    .padding()
-                    .background(.green.opacity(0.1), in: RoundedRectangle(cornerRadius: 8))
-                }
-                
-                if !audioManager.whisperKitTranscriber.isInitialized {
-                    Text("Waiting for AI framework to initialize...")
-                        .font(.caption)
-                        .foregroundColor(.orange)
-                } else if !audioManager.whisperKitTranscriber.hasAnyModel() {
-                    Text("Please download a model first to enable transcription.")
-                        .font(.caption)
-                        .foregroundColor(.orange)
-                        .multilineTextAlignment(.center)
-                } else {
-                    Text("Ready for testing! Use your global shortcut to test.")
-                        .font(.caption)
-                        .foregroundColor(.secondary)
-                        .multilineTextAlignment(.center)
-                }
-                
-                // Current mode indicator
-                VStack(spacing: 8) {
-                    if enableTranslation {
-                        HStack(spacing: 8) {
-                            Image(systemName: "arrow.right.circle.fill")
-                                .foregroundColor(.green)
-                            Text("Translation Mode: Any Supported Language -> \(selectedLanguage.capitalized)")
-                                .font(.caption)
-                                .foregroundColor(.green)
-                        }
-                    } else {
-                        HStack(spacing: 8) {
-                            Image(systemName: "doc.text.fill")
-                                .foregroundColor(.blue)
-                            Text("Transcription Mode: \(selectedLanguage.capitalized)")
-                                .font(.caption)
-                                .foregroundColor(.blue)
-                        }
-                    }
-                }
-                .padding()
-                .background((enableTranslation ? Color.green : Color.blue).opacity(0.1), in: RoundedRectangle(cornerRadius: 8))
-            }
-        }
-    }
-}
-
-// MARK: - Model Selection Step
-struct ModelSelectionStepView: View {
-    @Binding var selectedModel: String
-    @ObservedObject var audioManager: AudioManager
-	@Bindable private var whisperKit = WhisperKitTranscriber.shared
-	
-    @State private var availableModels: [String] = []
-    @State private var isLoadingModels = false
-    @State private var loadingError: String?
-    @State private var errorMessage: String?
-    @State private var showingError = false
-    
-    var body: some View {
-        VStack(spacing: 24) {
-            VStack(spacing: 16) {
-                Image(systemName: "brain.head.profile")
-                    .font(.system(size: 48))
-                    .foregroundColor(.blue)
-                
-                Text("Choose AI Model")
-                    .font(.system(.title, design: .rounded, weight: .semibold))
-                
-                Text("Select the AI model that best fits your needs. You can change this later in Settings.")
-                    .font(.body)
-                    .foregroundColor(.secondary)
-                    .multilineTextAlignment(.center)
-            }
-            
-            VStack(spacing: 16) {
-                HStack {
-                    Text("AI Model")
-                        .font(.headline)
-                    Spacer()
-                    
-                    if isLoadingModels || audioManager.whisperKitTranscriber.isModelLoading {
-                        HStack(spacing: 8) {
-                            ProgressView()
-                                .scaleEffect(0.8)
-                            Text(getModelStatusText())
-                                .font(.caption)
-                                .foregroundColor(.secondary)
-                        }
-                    } else {
-                        VStack(alignment: .trailing, spacing: 4) {
-                            Picker("Model", selection: $selectedModel) {
-                                ForEach(getModelOptions(), id: \.0) { model in
-                                    Text(model.1).tag(model.0)
-                                }
-                            }
-                            .frame(minWidth: 220)
-                            
-                            if needsModelLoad {
-                                Button("Load Model") {
-                                    Task {
-                                        do {
-                                            try await audioManager.whisperKitTranscriber.switchModel(to: selectedModel)
-                                        } catch {
-                                            await MainActor.run {
-                                                errorMessage = "Failed to load model: \(error.localizedDescription)"
-                                                showingError = true
-                                            }
-                                        }
-                                    }
-                                }
-                                .buttonStyle(.borderedProminent)
-                                .controlSize(.small)
-                            }
-                        }
-                    }
-                }
-                
-                Text("Choose your AI model: base is fast and accurate for most use cases, small provides better accuracy for complex speech, and tiny is fastest for simple transcriptions.")
-                    .font(.caption)
-                    .foregroundColor(.secondary)
-                    .multilineTextAlignment(.leading)
-                
-                if let error = loadingError {
-                    Text("Error loading models: \(error)")
-                        .font(.caption)
-                        .foregroundColor(.red)
-                        .multilineTextAlignment(.center)
-                }
-                
-                if audioManager.whisperKitTranscriber.isDownloadingModel {
-                    VStack(spacing: 8) {
-                        HStack(spacing: 8) {
-                            ProgressView()
-                                .scaleEffect(0.8)
-                            Text("Downloading \(audioManager.whisperKitTranscriber.downloadingModelName ?? "model")...")
-                                .font(.caption)
-                                .foregroundColor(.blue)
-                        }
-                        
-                        ProgressView(value: audioManager.whisperKitTranscriber.downloadProgress)
-                            .frame(height: 4)
-                    }
-                    .padding()
-                    .background(.blue.opacity(0.1), in: RoundedRectangle(cornerRadius: 8))
-                }
-                
-                Text("Models are downloaded once and stored locally. Your voice data never leaves your Mac.")
-                    .font(.caption)
-                    .foregroundColor(.secondary)
-                    .multilineTextAlignment(.center)
-            }
-        }
-        .onAppear {
-            loadAvailableModels()
-        }
-        .onChange(of: selectedModel) { newModel in
-            downloadModelIfNeeded(newModel)
-        }
-        .alert("Error", isPresented: $showingError) {
-            Button("OK") {
-                showingError = false
-                errorMessage = nil
-            }
-        } message: {
-            Text(errorMessage ?? "An unknown error occurred")
-        }
-    }
-    
-    private var needsModelLoad: Bool {
-        guard !selectedModel.isEmpty else { return false }
-        guard audioManager.whisperKitTranscriber.isInitialized else { return false }
-        guard !audioManager.whisperKitTranscriber.isDownloadingModel && !audioManager.whisperKitTranscriber.isModelLoading else { return false }
-        
-        // Check if selected model is different from currently loaded model
-        return selectedModel != audioManager.whisperKitTranscriber.currentModel
-    }
-    
-    private func getModelStatusText() -> String {
-        if isLoadingModels {
-            return "Loading models..."
-        } else if audioManager.whisperKitTranscriber.isModelLoading {
-            return "Loading \(selectedModel)..."
-        }
-        return ""
-    }
-    
-    private func getModelOptions() -> [(String, String)] {
-        if availableModels.isEmpty {
-            return [("loading", "Loading models...")]
-        }
-        
-        return availableModels.compactMap { model in
-            let cleanName = model.replacingOccurrences(of: "openai_whisper-", with: "")
-            let displayName: String
-            
-            switch cleanName {
-            case "tiny.en": displayName = "Tiny (English) - 39MB"
-            case "tiny": displayName = "Tiny (Multilingual) - 39MB"
-            case "base.en": displayName = "Base (English) - 74MB"
-            case "base": displayName = "Base (Multilingual) - 74MB"
-            case "small.en": displayName = "Small (English) - 244MB"
-            case "small": displayName = "Small (Multilingual) - 244MB"
-            case "medium.en": displayName = "Medium (English) - 769MB"
-            case "medium": displayName = "Medium (Multilingual) - 769MB"
-            case "large-v2": displayName = "Large v2 (Multilingual) - 1.5GB"
-            case "large-v3": displayName = "Large v3 (Multilingual) - 1.5GB"
-            case "large-v3-turbo": displayName = "Large v3 Turbo (Multilingual) - 809MB"
-            case "distil-large-v2": displayName = "Distil Large v2 (Multilingual) - 756MB"
-            case "distil-large-v3": displayName = "Distil Large v3 (Multilingual) - 756MB"
-            default: displayName = cleanName.capitalized
-            }
-            
-            return (model, displayName)
-        }
-    }
-    
-    private func loadAvailableModels() {
-        isLoadingModels = true
-        loadingError = nil
-        
-        Task {
-            do {
-                // Use WhisperKitTranscriber to fetch available models
-                try await audioManager.whisperKitTranscriber.refreshAvailableModels()
-                let fetchedModels = audioManager.whisperKitTranscriber.availableModels
-                
-                await MainActor.run {
-                    self.availableModels = fetchedModels.sorted { lhs, rhs in
-                        getModelPriority(lhs) < getModelPriority(rhs)
-                    }
-                    self.isLoadingModels = false
-                    
-                    // Set default selection if none set or invalid
-                    if selectedModel.isEmpty || !fetchedModels.contains(selectedModel) {
-                        // Find the first base model (preferred) or fallback to first available
-                        if let baseModel = fetchedModels.first(where: { $0.contains("base.en") }) {
-                            selectedModel = baseModel
-                        } else if let firstModel = fetchedModels.first {
-                            selectedModel = firstModel
-                        } else {
-                            selectedModel = "openai_whisper-base.en"
-                        }
-                    }
-                }
-            } catch {
-                await MainActor.run {
-                    self.loadingError = error.localizedDescription
-                    self.errorMessage = "Failed to load available models: \(error.localizedDescription)"
-                    self.showingError = true
-                    self.isLoadingModels = false
-                    // Use fallback models
-                    self.availableModels = [
-                        "openai_whisper-tiny.en",
-                        "openai_whisper-base.en", 
-                        "openai_whisper-small.en"
-                    ]
-                    if selectedModel.isEmpty {
-                        if let baseModel = self.availableModels.first(where: { $0.contains("base.en") }) {
-                            selectedModel = baseModel
-                        } else if let firstModel = self.availableModels.first {
-                            selectedModel = firstModel
-                        } else {
-                            selectedModel = "openai_whisper-base.en"
-                        }
-                    }
-                }
-            }
-        }
-    }
-    
-    private func getModelPriority(_ modelName: String) -> Int {
-        let cleanName = modelName.replacingOccurrences(of: "openai_whisper-", with: "")
-        switch cleanName {
-        case "tiny.en", "tiny": return 1
-        case "base.en", "base": return 2
-        case "small.en", "small": return 3
-        case "medium.en", "medium": return 4
-        case "large-v2": return 5
-        case "large-v3": return 6
-        case "large-v3-turbo": return 7
-        case "distil-large-v2", "distil-large-v3": return 8
-        default: return 9
-        }
-    }
-    
-    private func downloadModelIfNeeded(_ modelId: String) {
-        // Only download if not already downloaded and not currently downloading
-        if !audioManager.whisperKitTranscriber.downloadedModels.contains(modelId) &&
-           !audioManager.whisperKitTranscriber.isDownloadingModel {
-            Task {
-                do {
-                    try await audioManager.whisperKitTranscriber.downloadModel(modelId)
-                } catch {
-                    await MainActor.run {
-                        loadingError = "Failed to download model: \(error.localizedDescription)"
-                        errorMessage = "Failed to download model: \(error.localizedDescription)"
-                        showingError = true
-                    }
-                }
-            }
-        }
-    }
-}
-
-
-// MARK: - Complete Step
-struct CompleteStepView: View {
-    var body: some View {
-        VStack(spacing: 24) {
-            VStack(spacing: 16) {
-                Image(systemName: "checkmark.circle.fill")
-                    .font(.system(size: 64))
-                    .foregroundColor(.green)
-                
-                Text("You're All Set!")
-                    .font(.system(.largeTitle, design: .rounded, weight: .bold))
-                
-                Text("Whispera is now configured and ready to use.")
-                    .font(.title3)
-                    .foregroundColor(.secondary)
-            }
-            
-            VStack(spacing: 16) {
-                Text("Quick Tips:")
-                    .font(.headline)
-                
-                VStack(alignment: .leading, spacing: 8) {
-                    Text("• Press your shortcut from anywhere to start recording")
-                    Text("• Click the menu bar icon to see recent transcriptions")
-                    Text("• Visit Settings to customize models and shortcuts")
-                    Text("• Your voice data never leaves your Mac")
-                }
-                .font(.subheadline)
-                .foregroundColor(.secondary)
-            }
-            .padding()
-            .background(.blue.opacity(0.1), in: RoundedRectangle(cornerRadius: 10))
-        }
-    }
-}
-=======
-	
->>>>>>> 76fd4df9
+	