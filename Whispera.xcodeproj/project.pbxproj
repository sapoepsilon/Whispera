// !$*UTF8*$!
{
	archiveVersion = 1;
	classes = {
	};
	objectVersion = 70;
	objects = {

/* Begin PBXBuildFile section */
		1A1A1A1A1A1A1A1A1A1A1A1A /* WhisperaApp.swift in Sources */ = {isa = PBXBuildFile; fileRef = 2A2A2A2A2A2A2A2A2A2A2A2A /* WhisperaApp.swift */; };
		1A1A1A1A1A1A1A1A1A1A1A1B /* MenuBarView.swift in Sources */ = {isa = PBXBuildFile; fileRef = 2A2A2A2A2A2A2A2A2A2A2A2B /* MenuBarView.swift */; };
		1A1A1A1A1A1A1A1A1A1A1A1C /* SettingsView.swift in Sources */ = {isa = PBXBuildFile; fileRef = 2A2A2A2A2A2A2A2A2A2A2A2C /* SettingsView.swift */; };
		1A1A1A1A1A1A1A1A1A1A1A1D /* AudioManager.swift in Sources */ = {isa = PBXBuildFile; fileRef = 2A2A2A2A2A2A2A2A2A2A2A2D /* AudioManager.swift */; };
		1A1A1A1A1A1A1A1A1A1A1A1F /* GlobalShortcutManager.swift in Sources */ = {isa = PBXBuildFile; fileRef = 2A2A2A2A2A2A2A2A2A2A2A2F /* GlobalShortcutManager.swift */; };
		1A1A1A1A1A1A1A1A1A1A1A21 /* WhisperKitTranscriber.swift in Sources */ = {isa = PBXBuildFile; fileRef = 2A2A2A2A2A2A2A2A2A2A2A31 /* WhisperKitTranscriber.swift */; };
		4FF3C022671FE9ADF92F13DA /* AppLibraryManager.swift in Sources */ = {isa = PBXBuildFile; fileRef = 71209D193782548443855D7B /* AppLibraryManager.swift */; };
		CFA1EB0C6BAB117DD9AD45C7 /* AppLibraryManagerTests.swift in Sources */ = {isa = PBXBuildFile; fileRef = 39D9AAE907AA0588A6404646 /* AppLibraryManagerTests.swift */; };
		D6077E982DF10E77009E7404 /* Assets.xcassets in Resources */ = {isa = PBXBuildFile; fileRef = D6077E972DF10E77009E7404 /* Assets.xcassets */; };
		D6460C9F2DF10709006433DA /* Info.plist in Resources */ = {isa = PBXBuildFile; fileRef = 4A4A4A4A4A4A4A4A4A4A4A4A /* Info.plist */; };
<<<<<<< HEAD
		D648B7C92DF9E800006079ED /* AccessibilityHelper.swift in Sources */ = {isa = PBXBuildFile; fileRef = D648B7C82DF9E800006079ED /* AccessibilityHelper.swift */; };
		D64B1B292DF11A7B00D2CEAB /* OnboardingView.swift in Sources */ = {isa = PBXBuildFile; fileRef = D64B1B282DF11A7B00D2CEAB /* OnboardingView.swift */; };
		D651A2372DF696FB00BB6D36 /* LiveTranscriptionView.swift in Sources */ = {isa = PBXBuildFile; fileRef = D651A2332DF696FB00BB6D36 /* LiveTranscriptionView.swift */; };
		D651A2382DF696FB00BB6D36 /* LiveTranscriptionWindow.swift in Sources */ = {isa = PBXBuildFile; fileRef = D651A2342DF696FB00BB6D36 /* LiveTranscriptionWindow.swift */; };
		D651A23C2DF6A28F00BB6D36 /* DebugConfirmedView.swift in Sources */ = {isa = PBXBuildFile; fileRef = D651A23A2DF6A28F00BB6D36 /* DebugConfirmedView.swift */; };
		D651A23D2DF6A28F00BB6D36 /* DebugConfirmedWindow.swift in Sources */ = {isa = PBXBuildFile; fileRef = D651A23B2DF6A28F00BB6D36 /* DebugConfirmedWindow.swift */; };
		D6984CEE2DF9034800C2BF01 /* Constants.swift in Sources */ = {isa = PBXBuildFile; fileRef = D6984CED2DF9034800C2BF01 /* Constants.swift */; };
=======
		D648B7CB2DF9FF8B006079ED /* Constants.swift in Sources */ = {isa = PBXBuildFile; fileRef = D648B7CA2DF9FF8B006079ED /* Constants.swift */; };
		D64B1B292DF11A7B00D2CEAB /* OnboardingView.swift in Sources */ = {isa = PBXBuildFile; fileRef = D64B1B282DF11A7B00D2CEAB /* OnboardingView.swift */; };
		D66E6D5A2E18495A00F55A5B /* Logger.swift in Sources */ = {isa = PBXBuildFile; fileRef = D66E6D592E18495900F55A5B /* Logger.swift */; };
		D66E6D5D2E1859FF00F55A5B /* WelcomeStepView.swift in Sources */ = {isa = PBXBuildFile; fileRef = D66E6D5C2E1859FA00F55A5B /* WelcomeStepView.swift */; };
		D66E6D5F2E185A5700F55A5B /* PermissionsStepView.swift in Sources */ = {isa = PBXBuildFile; fileRef = D66E6D5E2E185A5400F55A5B /* PermissionsStepView.swift */; };
		D66E6D612E185ACC00F55A5B /* FeatureRowView.swift in Sources */ = {isa = PBXBuildFile; fileRef = D66E6D602E185AC800F55A5B /* FeatureRowView.swift */; };
		D66E6D632E185AE400F55A5B /* PermissionRowView.swift in Sources */ = {isa = PBXBuildFile; fileRef = D66E6D622E185AE100F55A5B /* PermissionRowView.swift */; };
		D66E6D652E185B0400F55A5B /* OnboardingProgressView.swift in Sources */ = {isa = PBXBuildFile; fileRef = D66E6D642E185B0100F55A5B /* OnboardingProgressView.swift */; };
		D66E6D672E185B2400F55A5B /* ShortcutsStepView.swift in Sources */ = {isa = PBXBuildFile; fileRef = D66E6D662E185B2100F55A5B /* ShortcutsStepView.swift */; };
		D66E6D692E185B7500F55A5B /* SettingsStepView.swift in Sources */ = {isa = PBXBuildFile; fileRef = D66E6D682E185B7200F55A5B /* SettingsStepView.swift */; };
		D66E6D6B2E185B8E00F55A5B /* ShortcutOptionsView.swift in Sources */ = {isa = PBXBuildFile; fileRef = D66E6D6A2E185B8A00F55A5B /* ShortcutOptionsView.swift */; };
		D66E6D6D2E185BBC00F55A5B /* SettingsRowView.swift in Sources */ = {isa = PBXBuildFile; fileRef = D66E6D6C2E185BB800F55A5B /* SettingsRowView.swift */; };
		D66E6D6F2E185BD100F55A5B /* TestStepView.swift in Sources */ = {isa = PBXBuildFile; fileRef = D66E6D6E2E185BCF00F55A5B /* TestStepView.swift */; };
		D66E6D712E185BE900F55A5B /* CompleteStepView.swift in Sources */ = {isa = PBXBuildFile; fileRef = D66E6D702E185BE600F55A5B /* CompleteStepView.swift */; };
		D66E6D732E185C0200F55A5B /* ModelSelectionView.swift in Sources */ = {isa = PBXBuildFile; fileRef = D66E6D722E185BFF00F55A5B /* ModelSelectionView.swift */; };
		D698B9022E18EC4A008FE0CF /* UpdateManager.swift in Sources */ = {isa = PBXBuildFile; fileRef = D698B9012E18EC4A008FE0CF /* UpdateManager.swift */; };
		D698B9032E18EC4A008FE0CF /* AppVersion.swift in Sources */ = {isa = PBXBuildFile; fileRef = D698B9002E18EC4A008FE0CF /* AppVersion.swift */; };
		D698B9072E18EC70008FE0CF /* UpdateManagerTests.swift in Sources */ = {isa = PBXBuildFile; fileRef = D698B9052E18EC70008FE0CF /* UpdateManagerTests.swift */; };
		D698B9082E18EC70008FE0CF /* VersionTests.swift in Sources */ = {isa = PBXBuildFile; fileRef = D698B9062E18EC70008FE0CF /* VersionTests.swift */; };
		D698B9092E18EC70008FE0CF /* SingleInstanceTests.swift in Sources */ = {isa = PBXBuildFile; fileRef = D698B9042E18EC70008FE0CF /* SingleInstanceTests.swift */; };
		D698B91D2E18F3DD008FE0CF /* PermissionManager.swift in Sources */ = {isa = PBXBuildFile; fileRef = D698B91C2E18F3DD008FE0CF /* PermissionManager.swift */; };
		D69B300D2DFA0E020024A2DA /* MarkdownUI in Frameworks */ = {isa = PBXBuildFile; productRef = D69B300C2DFA0E020024A2DA /* MarkdownUI */; };
>>>>>>> 76fd4df9
		D6B81FB42DEFF5CC00D32F2A /* WhisperKit in Frameworks */ = {isa = PBXBuildFile; productRef = D6B81FB32DEFF5CC00D32F2A /* WhisperKit */; };
		D6B81FB62DEFFE4000D32F2A /* RecordingIndicator.swift in Sources */ = {isa = PBXBuildFile; fileRef = D6B81FB52DEFFE4000D32F2A /* RecordingIndicator.swift */; };
		D6C81FC92E0001AB00D32F2A /* ContextProvider.swift in Sources */ = {isa = PBXBuildFile; fileRef = D6C81FC82E0001AB00D32F2A /* ContextProvider.swift */; };
/* End PBXBuildFile section */

/* Begin PBXContainerItemProxy section */
		D63850D12E179188000FD465 /* PBXContainerItemProxy */ = {
			isa = PBXContainerItemProxy;
			containerPortal = EAEAEAEAEAEAEAEAEAEAEAEA /* Project object */;
			proxyType = 1;
			remoteGlobalIDString = 9A9A9A9A9A9A9A9A9A9A9A9A;
			remoteInfo = Whispera;
		};
		D63850E22E1791AF000FD465 /* PBXContainerItemProxy */ = {
			isa = PBXContainerItemProxy;
			containerPortal = EAEAEAEAEAEAEAEAEAEAEAEA /* Project object */;
			proxyType = 1;
			remoteGlobalIDString = 9A9A9A9A9A9A9A9A9A9A9A9A;
			remoteInfo = Whispera;
		};
/* End PBXContainerItemProxy section */

/* Begin PBXFileReference section */
		2A2A2A2A2A2A2A2A2A2A2A2A /* WhisperaApp.swift */ = {isa = PBXFileReference; lastKnownFileType = sourcecode.swift; path = WhisperaApp.swift; sourceTree = "<group>"; };
		2A2A2A2A2A2A2A2A2A2A2A2B /* MenuBarView.swift */ = {isa = PBXFileReference; lastKnownFileType = sourcecode.swift; path = MenuBarView.swift; sourceTree = "<group>"; };
		2A2A2A2A2A2A2A2A2A2A2A2C /* SettingsView.swift */ = {isa = PBXFileReference; lastKnownFileType = sourcecode.swift; path = SettingsView.swift; sourceTree = "<group>"; };
		2A2A2A2A2A2A2A2A2A2A2A2D /* AudioManager.swift */ = {isa = PBXFileReference; lastKnownFileType = sourcecode.swift; path = AudioManager.swift; sourceTree = "<group>"; };
		2A2A2A2A2A2A2A2A2A2A2A2F /* GlobalShortcutManager.swift */ = {isa = PBXFileReference; lastKnownFileType = sourcecode.swift; path = GlobalShortcutManager.swift; sourceTree = "<group>"; };
		2A2A2A2A2A2A2A2A2A2A2A31 /* WhisperKitTranscriber.swift */ = {isa = PBXFileReference; lastKnownFileType = sourcecode.swift; path = WhisperKitTranscriber.swift; sourceTree = "<group>"; };
		39D9AAE907AA0588A6404646 /* AppLibraryManagerTests.swift */ = {isa = PBXFileReference; lastKnownFileType = sourcecode.swift; path = AppLibraryManagerTests.swift; sourceTree = "<group>"; };
		3A3A3A3A3A3A3A3A3A3A3A3A /* Whispera.app */ = {isa = PBXFileReference; explicitFileType = wrapper.application; includeInIndex = 0; path = Whispera.app; sourceTree = BUILT_PRODUCTS_DIR; };
		4A4A4A4A4A4A4A4A4A4A4A4A /* Info.plist */ = {isa = PBXFileReference; lastKnownFileType = text.plist.xml; path = Info.plist; sourceTree = "<group>"; };
		71209D193782548443855D7B /* AppLibraryManager.swift */ = {isa = PBXFileReference; lastKnownFileType = sourcecode.swift; path = AppLibraryManager.swift; sourceTree = "<group>"; };
		D6077E972DF10E77009E7404 /* Assets.xcassets */ = {isa = PBXFileReference; lastKnownFileType = folder.assetcatalog; path = Assets.xcassets; sourceTree = "<group>"; };
<<<<<<< HEAD
		D648B7C82DF9E800006079ED /* AccessibilityHelper.swift */ = {isa = PBXFileReference; lastKnownFileType = sourcecode.swift; path = AccessibilityHelper.swift; sourceTree = "<group>"; };
		D64B1B282DF11A7B00D2CEAB /* OnboardingView.swift */ = {isa = PBXFileReference; lastKnownFileType = sourcecode.swift; path = OnboardingView.swift; sourceTree = "<group>"; };
		D651A2332DF696FB00BB6D36 /* LiveTranscriptionView.swift */ = {isa = PBXFileReference; lastKnownFileType = sourcecode.swift; path = LiveTranscriptionView.swift; sourceTree = "<group>"; };
		D651A2342DF696FB00BB6D36 /* LiveTranscriptionWindow.swift */ = {isa = PBXFileReference; lastKnownFileType = sourcecode.swift; path = LiveTranscriptionWindow.swift; sourceTree = "<group>"; };
		D651A23A2DF6A28F00BB6D36 /* DebugConfirmedView.swift */ = {isa = PBXFileReference; lastKnownFileType = sourcecode.swift; path = DebugConfirmedView.swift; sourceTree = "<group>"; };
		D651A23B2DF6A28F00BB6D36 /* DebugConfirmedWindow.swift */ = {isa = PBXFileReference; lastKnownFileType = sourcecode.swift; path = DebugConfirmedWindow.swift; sourceTree = "<group>"; };
		D6984CED2DF9034800C2BF01 /* Constants.swift */ = {isa = PBXFileReference; lastKnownFileType = sourcecode.swift; path = Constants.swift; sourceTree = "<group>"; };
=======
		D63850BC2E17907D000FD465 /* ModelSynchronizationTests.swift */ = {isa = PBXFileReference; lastKnownFileType = sourcecode.swift; path = ModelSynchronizationTests.swift; sourceTree = "<group>"; };
		D63850BD2E17907D000FD465 /* WhisperKitTranscriberTests.swift */ = {isa = PBXFileReference; lastKnownFileType = sourcecode.swift; path = WhisperKitTranscriberTests.swift; sourceTree = "<group>"; };
		D63850C02E17907D000FD465 /* SettingsViewUITests.swift */ = {isa = PBXFileReference; lastKnownFileType = sourcecode.swift; path = SettingsViewUITests.swift; sourceTree = "<group>"; };
		D63850CB2E179188000FD465 /* WhisperaUITests.xctest */ = {isa = PBXFileReference; explicitFileType = wrapper.cfbundle; includeInIndex = 0; path = WhisperaUITests.xctest; sourceTree = BUILT_PRODUCTS_DIR; };
		D63850DE2E1791AF000FD465 /* WhisperaUnitTests.xctest */ = {isa = PBXFileReference; explicitFileType = wrapper.cfbundle; includeInIndex = 0; path = WhisperaUnitTests.xctest; sourceTree = BUILT_PRODUCTS_DIR; };
		D63851172E184572000FD465 /* Whispera.xctestplan */ = {isa = PBXFileReference; lastKnownFileType = text; path = Whispera.xctestplan; sourceTree = "<group>"; };
		D648B7CA2DF9FF8B006079ED /* Constants.swift */ = {isa = PBXFileReference; lastKnownFileType = sourcecode.swift; path = Constants.swift; sourceTree = "<group>"; };
		D64B1B282DF11A7B00D2CEAB /* OnboardingView.swift */ = {isa = PBXFileReference; lastKnownFileType = sourcecode.swift; path = OnboardingView.swift; sourceTree = "<group>"; };
		D66E6D592E18495900F55A5B /* Logger.swift */ = {isa = PBXFileReference; lastKnownFileType = sourcecode.swift; path = Logger.swift; sourceTree = "<group>"; };
		D66E6D5C2E1859FA00F55A5B /* WelcomeStepView.swift */ = {isa = PBXFileReference; lastKnownFileType = sourcecode.swift; path = WelcomeStepView.swift; sourceTree = "<group>"; };
		D66E6D5E2E185A5400F55A5B /* PermissionsStepView.swift */ = {isa = PBXFileReference; lastKnownFileType = sourcecode.swift; path = PermissionsStepView.swift; sourceTree = "<group>"; };
		D66E6D602E185AC800F55A5B /* FeatureRowView.swift */ = {isa = PBXFileReference; lastKnownFileType = sourcecode.swift; path = FeatureRowView.swift; sourceTree = "<group>"; };
		D66E6D622E185AE100F55A5B /* PermissionRowView.swift */ = {isa = PBXFileReference; lastKnownFileType = sourcecode.swift; path = PermissionRowView.swift; sourceTree = "<group>"; };
		D66E6D642E185B0100F55A5B /* OnboardingProgressView.swift */ = {isa = PBXFileReference; lastKnownFileType = sourcecode.swift; path = OnboardingProgressView.swift; sourceTree = "<group>"; };
		D66E6D662E185B2100F55A5B /* ShortcutsStepView.swift */ = {isa = PBXFileReference; lastKnownFileType = sourcecode.swift; path = ShortcutsStepView.swift; sourceTree = "<group>"; };
		D66E6D682E185B7200F55A5B /* SettingsStepView.swift */ = {isa = PBXFileReference; lastKnownFileType = sourcecode.swift; path = SettingsStepView.swift; sourceTree = "<group>"; };
		D66E6D6A2E185B8A00F55A5B /* ShortcutOptionsView.swift */ = {isa = PBXFileReference; lastKnownFileType = sourcecode.swift; path = ShortcutOptionsView.swift; sourceTree = "<group>"; };
		D66E6D6C2E185BB800F55A5B /* SettingsRowView.swift */ = {isa = PBXFileReference; lastKnownFileType = sourcecode.swift; path = SettingsRowView.swift; sourceTree = "<group>"; };
		D66E6D6E2E185BCF00F55A5B /* TestStepView.swift */ = {isa = PBXFileReference; lastKnownFileType = sourcecode.swift; path = TestStepView.swift; sourceTree = "<group>"; };
		D66E6D702E185BE600F55A5B /* CompleteStepView.swift */ = {isa = PBXFileReference; lastKnownFileType = sourcecode.swift; path = CompleteStepView.swift; sourceTree = "<group>"; };
		D66E6D722E185BFF00F55A5B /* ModelSelectionView.swift */ = {isa = PBXFileReference; lastKnownFileType = sourcecode.swift; path = ModelSelectionView.swift; sourceTree = "<group>"; };
		D698B9002E18EC4A008FE0CF /* AppVersion.swift */ = {isa = PBXFileReference; lastKnownFileType = sourcecode.swift; path = AppVersion.swift; sourceTree = "<group>"; };
		D698B9012E18EC4A008FE0CF /* UpdateManager.swift */ = {isa = PBXFileReference; lastKnownFileType = sourcecode.swift; path = UpdateManager.swift; sourceTree = "<group>"; };
		D698B9042E18EC70008FE0CF /* SingleInstanceTests.swift */ = {isa = PBXFileReference; lastKnownFileType = sourcecode.swift; path = SingleInstanceTests.swift; sourceTree = "<group>"; };
		D698B9052E18EC70008FE0CF /* UpdateManagerTests.swift */ = {isa = PBXFileReference; lastKnownFileType = sourcecode.swift; path = UpdateManagerTests.swift; sourceTree = "<group>"; };
		D698B9062E18EC70008FE0CF /* VersionTests.swift */ = {isa = PBXFileReference; lastKnownFileType = sourcecode.swift; path = VersionTests.swift; sourceTree = "<group>"; };
		D698B91C2E18F3DD008FE0CF /* PermissionManager.swift */ = {isa = PBXFileReference; lastKnownFileType = sourcecode.swift; path = PermissionManager.swift; sourceTree = "<group>"; };
>>>>>>> 76fd4df9
		D6B81FB52DEFFE4000D32F2A /* RecordingIndicator.swift */ = {isa = PBXFileReference; lastKnownFileType = sourcecode.swift; path = RecordingIndicator.swift; sourceTree = "<group>"; };
		D6C81FC82E0001AB00D32F2A /* ContextProvider.swift */ = {isa = PBXFileReference; lastKnownFileType = sourcecode.swift; path = ContextProvider.swift; sourceTree = "<group>"; };
/* End PBXFileReference section */

/* Begin PBXFileSystemSynchronizedRootGroup section */
		D63850CC2E179188000FD465 /* WhisperaUITests */ = {isa = PBXFileSystemSynchronizedRootGroup; explicitFileTypes = {}; explicitFolders = (); path = WhisperaUITests; sourceTree = "<group>"; };
		D63850DF2E1791AF000FD465 /* WhisperaUnitTests */ = {isa = PBXFileSystemSynchronizedRootGroup; explicitFileTypes = {}; explicitFolders = (); path = WhisperaUnitTests; sourceTree = "<group>"; };
/* End PBXFileSystemSynchronizedRootGroup section */

/* Begin PBXFrameworksBuildPhase section */
		5A5A5A5A5A5A5A5A5A5A5A5A /* Frameworks */ = {
			isa = PBXFrameworksBuildPhase;
			buildActionMask = 2147483647;
			files = (
				D69B300D2DFA0E020024A2DA /* MarkdownUI in Frameworks */,
				D6B81FB42DEFF5CC00D32F2A /* WhisperKit in Frameworks */,
			);
			runOnlyForDeploymentPostprocessing = 0;
		};
		D63850C82E179188000FD465 /* Frameworks */ = {
			isa = PBXFrameworksBuildPhase;
			buildActionMask = 2147483647;
			files = (
			);
			runOnlyForDeploymentPostprocessing = 0;
		};
		D63850DB2E1791AF000FD465 /* Frameworks */ = {
			isa = PBXFrameworksBuildPhase;
			buildActionMask = 2147483647;
			files = (
			);
			runOnlyForDeploymentPostprocessing = 0;
		};
/* End PBXFrameworksBuildPhase section */

/* Begin PBXGroup section */
		6A6A6A6A6A6A6A6A6A6A6A6A = {
			isa = PBXGroup;
			children = (
				D66E6D592E18495900F55A5B /* Logger.swift */,
				D63851172E184572000FD465 /* Whispera.xctestplan */,
				D648B7CA2DF9FF8B006079ED /* Constants.swift */,
				D6077E972DF10E77009E7404 /* Assets.xcassets */,
				D63850CC2E179188000FD465 /* WhisperaUITests */,
				D63850DF2E1791AF000FD465 /* WhisperaUnitTests */,
				8A8A8A8A8A8A8A8A8A8A8A8A /* Products */,
				2A2A2A2A2A2A2A2A2A2A2A2A /* WhisperaApp.swift */,
				D651A2362DF696FB00BB6D36 /* LiveTranscription */,
				D6B81FB52DEFFE4000D32F2A /* RecordingIndicator.swift */,
				D648B7C82DF9E800006079ED /* AccessibilityHelper.swift */,
				2A2A2A2A2A2A2A2A2A2A2A2B /* MenuBarView.swift */,
				2A2A2A2A2A2A2A2A2A2A2A2C /* SettingsView.swift */,
				D6984CED2DF9034800C2BF01 /* Constants.swift */,
				2A2A2A2A2A2A2A2A2A2A2A2D /* AudioManager.swift */,
				D698B91C2E18F3DD008FE0CF /* PermissionManager.swift */,
				71209D193782548443855D7B /* AppLibraryManager.swift */,
				D698B9002E18EC4A008FE0CF /* AppVersion.swift */,
				D698B9012E18EC4A008FE0CF /* UpdateManager.swift */,
				D6C81FC82E0001AB00D32F2A /* ContextProvider.swift */,
				2A2A2A2A2A2A2A2A2A2A2A2F /* GlobalShortcutManager.swift */,
				D63850BE2E17907D000FD465 /* WhisperaTests */,
				D63850C12E17907D000FD465 /* WhisperaUITests */,
				2A2A2A2A2A2A2A2A2A2A2A31 /* WhisperKitTranscriber.swift */,
				4A4A4A4A4A4A4A4A4A4A4A4A /* Info.plist */,
				D64B1B282DF11A7B00D2CEAB /* OnboardingView.swift */,
				D66E6D5B2E1859DE00F55A5B /* Onboarding */,
			);
			sourceTree = "<group>";
		};
		8A8A8A8A8A8A8A8A8A8A8A8A /* Products */ = {
			isa = PBXGroup;
			children = (
				3A3A3A3A3A3A3A3A3A3A3A3A /* Whispera.app */,
				D63850CB2E179188000FD465 /* WhisperaUITests.xctest */,
				D63850DE2E1791AF000FD465 /* WhisperaUnitTests.xctest */,
			);
			name = Products;
			sourceTree = "<group>";
		};
<<<<<<< HEAD
		D651A2362DF696FB00BB6D36 /* LiveTranscription */ = {
			isa = PBXGroup;
			children = (
				D651A23A2DF6A28F00BB6D36 /* DebugConfirmedView.swift */,
				D651A23B2DF6A28F00BB6D36 /* DebugConfirmedWindow.swift */,
				D651A2332DF696FB00BB6D36 /* LiveTranscriptionView.swift */,
				D651A2342DF696FB00BB6D36 /* LiveTranscriptionWindow.swift */,
			);
			path = LiveTranscription;
=======
		D63850BE2E17907D000FD465 /* WhisperaTests */ = {
			isa = PBXGroup;
			children = (
				D698B9042E18EC70008FE0CF /* SingleInstanceTests.swift */,
				D698B9052E18EC70008FE0CF /* UpdateManagerTests.swift */,
				39D9AAE907AA0588A6404646 /* AppLibraryManagerTests.swift */,
				D698B9062E18EC70008FE0CF /* VersionTests.swift */,
				D63850BC2E17907D000FD465 /* ModelSynchronizationTests.swift */,
				D63850BD2E17907D000FD465 /* WhisperKitTranscriberTests.swift */,
			);
			path = WhisperaTests;
			sourceTree = "<group>";
		};
		D63850C12E17907D000FD465 /* WhisperaUITests */ = {
			isa = PBXGroup;
			children = (
				D63850C02E17907D000FD465 /* SettingsViewUITests.swift */,
			);
			path = WhisperaUITests;
			sourceTree = "<group>";
		};
		D66E6D5B2E1859DE00F55A5B /* Onboarding */ = {
			isa = PBXGroup;
			children = (
				D66E6D722E185BFF00F55A5B /* ModelSelectionView.swift */,
				D66E6D702E185BE600F55A5B /* CompleteStepView.swift */,
				D66E6D6E2E185BCF00F55A5B /* TestStepView.swift */,
				D66E6D6C2E185BB800F55A5B /* SettingsRowView.swift */,
				D66E6D6A2E185B8A00F55A5B /* ShortcutOptionsView.swift */,
				D66E6D682E185B7200F55A5B /* SettingsStepView.swift */,
				D66E6D662E185B2100F55A5B /* ShortcutsStepView.swift */,
				D66E6D642E185B0100F55A5B /* OnboardingProgressView.swift */,
				D66E6D622E185AE100F55A5B /* PermissionRowView.swift */,
				D66E6D602E185AC800F55A5B /* FeatureRowView.swift */,
				D66E6D5E2E185A5400F55A5B /* PermissionsStepView.swift */,
				D66E6D5C2E1859FA00F55A5B /* WelcomeStepView.swift */,
			);
			path = Onboarding;
>>>>>>> 76fd4df9
			sourceTree = "<group>";
		};
/* End PBXGroup section */

/* Begin PBXNativeTarget section */
		9A9A9A9A9A9A9A9A9A9A9A9A /* Whispera */ = {
			isa = PBXNativeTarget;
			buildConfigurationList = BABABABABABABABABABABABA /* Build configuration list for PBXNativeTarget "Whispera" */;
			buildPhases = (
				CACACACACACACACACACACACA /* Sources */,
				5A5A5A5A5A5A5A5A5A5A5A5A /* Frameworks */,
				DADADADADADADADADADADADA /* Resources */,
			);
			buildRules = (
			);
			dependencies = (
			);
			name = Whispera;
			productName = MacWhisper;
			productReference = 3A3A3A3A3A3A3A3A3A3A3A3A /* Whispera.app */;
			productType = "com.apple.product-type.application";
		};
		D63850CA2E179188000FD465 /* WhisperaUITests */ = {
			isa = PBXNativeTarget;
			buildConfigurationList = D63850D32E179188000FD465 /* Build configuration list for PBXNativeTarget "WhisperaUITests" */;
			buildPhases = (
				D63850C72E179188000FD465 /* Sources */,
				D63850C82E179188000FD465 /* Frameworks */,
				D63850C92E179188000FD465 /* Resources */,
			);
			buildRules = (
			);
			dependencies = (
				D63850D22E179188000FD465 /* PBXTargetDependency */,
			);
			fileSystemSynchronizedGroups = (
				D63850CC2E179188000FD465 /* WhisperaUITests */,
			);
			name = WhisperaUITests;
			packageProductDependencies = (
			);
			productName = WhisperaUITests;
			productReference = D63850CB2E179188000FD465 /* WhisperaUITests.xctest */;
			productType = "com.apple.product-type.bundle.ui-testing";
		};
		D63850DD2E1791AF000FD465 /* WhisperaUnitTests */ = {
			isa = PBXNativeTarget;
			buildConfigurationList = D63850E42E1791AF000FD465 /* Build configuration list for PBXNativeTarget "WhisperaUnitTests" */;
			buildPhases = (
				D63850DA2E1791AF000FD465 /* Sources */,
				D63850DB2E1791AF000FD465 /* Frameworks */,
				D63850DC2E1791AF000FD465 /* Resources */,
			);
			buildRules = (
			);
			dependencies = (
				D63850E32E1791AF000FD465 /* PBXTargetDependency */,
			);
			fileSystemSynchronizedGroups = (
				D63850DF2E1791AF000FD465 /* WhisperaUnitTests */,
			);
			name = WhisperaUnitTests;
			packageProductDependencies = (
			);
			productName = WhisperaUnitTests;
			productReference = D63850DE2E1791AF000FD465 /* WhisperaUnitTests.xctest */;
			productType = "com.apple.product-type.bundle.unit-test";
		};
/* End PBXNativeTarget section */

/* Begin PBXProject section */
		EAEAEAEAEAEAEAEAEAEAEAEA /* Project object */ = {
			isa = PBXProject;
			attributes = {
				BuildIndependentTargetsInParallel = 1;
				LastSwiftUpdateCheck = 1630;
				LastUpgradeCheck = 1500;
				TargetAttributes = {
					9A9A9A9A9A9A9A9A9A9A9A9A = {
						CreatedOnToolsVersion = 15.0;
					};
					D63850CA2E179188000FD465 = {
						CreatedOnToolsVersion = 16.3;
						TestTargetID = 9A9A9A9A9A9A9A9A9A9A9A9A;
					};
					D63850DD2E1791AF000FD465 = {
						CreatedOnToolsVersion = 16.3;
						TestTargetID = 9A9A9A9A9A9A9A9A9A9A9A9A;
					};
				};
			};
			buildConfigurationList = FAFAFAFAFAFAFAFAFAFAFAFAFA /* Build configuration list for PBXProject "Whispera" */;
			compatibilityVersion = "Xcode 14.0";
			developmentRegion = en;
			hasScannedForEncodings = 0;
			knownRegions = (
				en,
				Base,
			);
			mainGroup = 6A6A6A6A6A6A6A6A6A6A6A6A;
			packageReferences = (
				D6B81FB22DEFF5CC00D32F2A /* XCRemoteSwiftPackageReference "WhisperKit" */,
				D69B300B2DFA0E020024A2DA /* XCRemoteSwiftPackageReference "swift-markdown-ui" */,
			);
			productRefGroup = 8A8A8A8A8A8A8A8A8A8A8A8A /* Products */;
			projectDirPath = "";
			projectRoot = "";
			targets = (
				9A9A9A9A9A9A9A9A9A9A9A9A /* Whispera */,
				D63850CA2E179188000FD465 /* WhisperaUITests */,
				D63850DD2E1791AF000FD465 /* WhisperaUnitTests */,
			);
		};
/* End PBXProject section */

/* Begin PBXResourcesBuildPhase section */
		D63850C92E179188000FD465 /* Resources */ = {
			isa = PBXResourcesBuildPhase;
			buildActionMask = 2147483647;
			files = (
			);
			runOnlyForDeploymentPostprocessing = 0;
		};
		D63850DC2E1791AF000FD465 /* Resources */ = {
			isa = PBXResourcesBuildPhase;
			buildActionMask = 2147483647;
			files = (
			);
			runOnlyForDeploymentPostprocessing = 0;
		};
		DADADADADADADADADADADADA /* Resources */ = {
			isa = PBXResourcesBuildPhase;
			buildActionMask = 2147483647;
			files = (
				D6077E982DF10E77009E7404 /* Assets.xcassets in Resources */,
				D6460C9F2DF10709006433DA /* Info.plist in Resources */,
			);
			runOnlyForDeploymentPostprocessing = 0;
		};
/* End PBXResourcesBuildPhase section */

/* Begin PBXSourcesBuildPhase section */
		CACACACACACACACACACACACA /* Sources */ = {
			isa = PBXSourcesBuildPhase;
			buildActionMask = 2147483647;
			files = (
				1A1A1A1A1A1A1A1A1A1A1A1A /* WhisperaApp.swift in Sources */,
				D66E6D5A2E18495A00F55A5B /* Logger.swift in Sources */,
				D66E6D6B2E185B8E00F55A5B /* ShortcutOptionsView.swift in Sources */,
				D66E6D6F2E185BD100F55A5B /* TestStepView.swift in Sources */,
				D648B7CB2DF9FF8B006079ED /* Constants.swift in Sources */,
				D66E6D5D2E1859FF00F55A5B /* WelcomeStepView.swift in Sources */,
				1A1A1A1A1A1A1A1A1A1A1A1B /* MenuBarView.swift in Sources */,
				1A1A1A1A1A1A1A1A1A1A1A1C /* SettingsView.swift in Sources */,
				1A1A1A1A1A1A1A1A1A1A1A1D /* AudioManager.swift in Sources */,
				D648B7C92DF9E800006079ED /* AccessibilityHelper.swift in Sources */,
				D651A2372DF696FB00BB6D36 /* LiveTranscriptionView.swift in Sources */,
				D651A2382DF696FB00BB6D36 /* LiveTranscriptionWindow.swift in Sources */,
				D6B81FB62DEFFE4000D32F2A /* RecordingIndicator.swift in Sources */,
<<<<<<< HEAD
				D6984CEE2DF9034800C2BF01 /* Constants.swift in Sources */,
				D651A23C2DF6A28F00BB6D36 /* DebugConfirmedView.swift in Sources */,
				D651A23D2DF6A28F00BB6D36 /* DebugConfirmedWindow.swift in Sources */,
=======
				D698B91D2E18F3DD008FE0CF /* PermissionManager.swift in Sources */,
				4FF3C022671FE9ADF92F13DA /* AppLibraryManager.swift in Sources */,
				D66E6D632E185AE400F55A5B /* PermissionRowView.swift in Sources */,
				D66E6D692E185B7500F55A5B /* SettingsStepView.swift in Sources */,
>>>>>>> 76fd4df9
				D64B1B292DF11A7B00D2CEAB /* OnboardingView.swift in Sources */,
				D66E6D6D2E185BBC00F55A5B /* SettingsRowView.swift in Sources */,
				D66E6D652E185B0400F55A5B /* OnboardingProgressView.swift in Sources */,
				D66E6D732E185C0200F55A5B /* ModelSelectionView.swift in Sources */,
				D6C81FC92E0001AB00D32F2A /* ContextProvider.swift in Sources */,
				1A1A1A1A1A1A1A1A1A1A1A1F /* GlobalShortcutManager.swift in Sources */,
				D66E6D5F2E185A5700F55A5B /* PermissionsStepView.swift in Sources */,
				D66E6D672E185B2400F55A5B /* ShortcutsStepView.swift in Sources */,
				D66E6D612E185ACC00F55A5B /* FeatureRowView.swift in Sources */,
				1A1A1A1A1A1A1A1A1A1A1A21 /* WhisperKitTranscriber.swift in Sources */,
				D698B9022E18EC4A008FE0CF /* UpdateManager.swift in Sources */,
				D698B9032E18EC4A008FE0CF /* AppVersion.swift in Sources */,
				D66E6D712E185BE900F55A5B /* CompleteStepView.swift in Sources */,
			);
			runOnlyForDeploymentPostprocessing = 0;
		};
		D63850C72E179188000FD465 /* Sources */ = {
			isa = PBXSourcesBuildPhase;
			buildActionMask = 2147483647;
			files = (
			);
			runOnlyForDeploymentPostprocessing = 0;
		};
		D63850DA2E1791AF000FD465 /* Sources */ = {
			isa = PBXSourcesBuildPhase;
			buildActionMask = 2147483647;
			files = (
				D698B9072E18EC70008FE0CF /* UpdateManagerTests.swift in Sources */,
				CFA1EB0C6BAB117DD9AD45C7 /* AppLibraryManagerTests.swift in Sources */,
				D698B9082E18EC70008FE0CF /* VersionTests.swift in Sources */,
				D698B9092E18EC70008FE0CF /* SingleInstanceTests.swift in Sources */,
			);
			runOnlyForDeploymentPostprocessing = 0;
		};
/* End PBXSourcesBuildPhase section */

/* Begin PBXTargetDependency section */
		D63850D22E179188000FD465 /* PBXTargetDependency */ = {
			isa = PBXTargetDependency;
			target = 9A9A9A9A9A9A9A9A9A9A9A9A /* Whispera */;
			targetProxy = D63850D12E179188000FD465 /* PBXContainerItemProxy */;
		};
		D63850E32E1791AF000FD465 /* PBXTargetDependency */ = {
			isa = PBXTargetDependency;
			target = 9A9A9A9A9A9A9A9A9A9A9A9A /* Whispera */;
			targetProxy = D63850E22E1791AF000FD465 /* PBXContainerItemProxy */;
		};
/* End PBXTargetDependency section */

/* Begin XCBuildConfiguration section */
		BBBBBBBBBBBBBBBBBBBBBBB1 /* Debug */ = {
			isa = XCBuildConfiguration;
			buildSettings = {
				ASSETCATALOG_COMPILER_APPICON_NAME = AppIcon;
				"CODE_SIGN_IDENTITY[sdk=macosx*]" = "Apple Development";
				CODE_SIGN_STYLE = Automatic;
				COMBINE_HIDPI_IMAGES = YES;
				CURRENT_PROJECT_VERSION = 16;
				DEVELOPMENT_TEAM = NK28QT38A3;
				GENERATE_INFOPLIST_FILE = NO;
				INFOPLIST_FILE = Info.plist;
				INFOPLIST_KEY_CFBundleDisplayName = Whispera;
				INFOPLIST_KEY_LSApplicationCategoryType = "public.app-category.utilities";
				INFOPLIST_KEY_LSUIElement = YES;
				INFOPLIST_KEY_NSMicrophoneUsageDescription = "Mac Whisper needs access to your microphone to transcribe audio.";
				INFOPLIST_KEY_NSPrincipalClass = NSApplication;
				LD_RUNPATH_SEARCH_PATHS = (
					"$(inherited)",
					"@executable_path/../Frameworks",
				);
				MACOSX_DEPLOYMENT_TARGET = 14.0;
<<<<<<< HEAD
				MARKETING_VERSION = 1.0.1;
=======
				MARKETING_VERSION = 1.0.16;
>>>>>>> 76fd4df9
				PRODUCT_BUNDLE_IDENTIFIER = com.macwhisper.app;
				PRODUCT_NAME = "$(TARGET_NAME)";
				SWIFT_EMIT_LOC_STRINGS = YES;
				SWIFT_VERSION = 5.0;
			};
			name = Debug;
		};
		BBBBBBBBBBBBBBBBBBBBBBB2 /* Release */ = {
			isa = XCBuildConfiguration;
			buildSettings = {
				ASSETCATALOG_COMPILER_APPICON_NAME = AppIcon;
				"CODE_SIGN_IDENTITY[sdk=macosx*]" = "Apple Development";
				CODE_SIGN_STYLE = Automatic;
				COMBINE_HIDPI_IMAGES = YES;
				CURRENT_PROJECT_VERSION = 16;
				DEVELOPMENT_TEAM = NK28QT38A3;
				GENERATE_INFOPLIST_FILE = NO;
				INFOPLIST_FILE = Info.plist;
				INFOPLIST_KEY_CFBundleDisplayName = Whispera;
				INFOPLIST_KEY_LSApplicationCategoryType = "public.app-category.utilities";
				INFOPLIST_KEY_LSUIElement = YES;
				INFOPLIST_KEY_NSMicrophoneUsageDescription = "Mac Whisper needs access to your microphone to transcribe audio.";
				INFOPLIST_KEY_NSPrincipalClass = NSApplication;
				LD_RUNPATH_SEARCH_PATHS = (
					"$(inherited)",
					"@executable_path/../Frameworks",
				);
				MACOSX_DEPLOYMENT_TARGET = 14.0;
<<<<<<< HEAD
				MARKETING_VERSION = 1.0.1;
=======
				MARKETING_VERSION = 1.0.16;
>>>>>>> 76fd4df9
				PRODUCT_BUNDLE_IDENTIFIER = com.macwhisper.app;
				PRODUCT_NAME = "$(TARGET_NAME)";
				SWIFT_EMIT_LOC_STRINGS = YES;
				SWIFT_VERSION = 5.0;
			};
			name = Release;
		};
		D63850D42E179188000FD465 /* Debug */ = {
			isa = XCBuildConfiguration;
			buildSettings = {
				ASSETCATALOG_COMPILER_GENERATE_SWIFT_ASSET_SYMBOL_EXTENSIONS = YES;
				CLANG_ANALYZER_NUMBER_OBJECT_CONVERSION = YES_AGGRESSIVE;
				CLANG_ENABLE_OBJC_WEAK = YES;
				CODE_SIGN_STYLE = Automatic;
				CURRENT_PROJECT_VERSION = 16;
				DEVELOPMENT_TEAM = NK28QT38A3;
				ENABLE_USER_SCRIPT_SANDBOXING = YES;
				GCC_C_LANGUAGE_STANDARD = gnu17;
				GENERATE_INFOPLIST_FILE = YES;
				LOCALIZATION_PREFERS_STRING_CATALOGS = YES;
				MACOSX_DEPLOYMENT_TARGET = 15.2;
				MARKETING_VERSION = 1.0.16;
				PRODUCT_BUNDLE_IDENTIFIER = com.sapoepsilon.WhisperaUITests;
				PRODUCT_NAME = "$(TARGET_NAME)";
				SWIFT_ACTIVE_COMPILATION_CONDITIONS = "DEBUG $(inherited)";
				SWIFT_EMIT_LOC_STRINGS = NO;
				SWIFT_VERSION = 5.0;
				TEST_TARGET_NAME = Whispera;
			};
			name = Debug;
		};
		D63850D52E179188000FD465 /* Release */ = {
			isa = XCBuildConfiguration;
			buildSettings = {
				ASSETCATALOG_COMPILER_GENERATE_SWIFT_ASSET_SYMBOL_EXTENSIONS = YES;
				CLANG_ANALYZER_NUMBER_OBJECT_CONVERSION = YES_AGGRESSIVE;
				CLANG_ENABLE_OBJC_WEAK = YES;
				CODE_SIGN_STYLE = Automatic;
				CURRENT_PROJECT_VERSION = 16;
				DEVELOPMENT_TEAM = NK28QT38A3;
				ENABLE_USER_SCRIPT_SANDBOXING = YES;
				GCC_C_LANGUAGE_STANDARD = gnu17;
				GENERATE_INFOPLIST_FILE = YES;
				LOCALIZATION_PREFERS_STRING_CATALOGS = YES;
				MACOSX_DEPLOYMENT_TARGET = 15.2;
				MARKETING_VERSION = 1.0.16;
				PRODUCT_BUNDLE_IDENTIFIER = com.sapoepsilon.WhisperaUITests;
				PRODUCT_NAME = "$(TARGET_NAME)";
				SWIFT_EMIT_LOC_STRINGS = NO;
				SWIFT_VERSION = 5.0;
				TEST_TARGET_NAME = Whispera;
			};
			name = Release;
		};
		D63850E52E1791AF000FD465 /* Debug */ = {
			isa = XCBuildConfiguration;
			buildSettings = {
				ASSETCATALOG_COMPILER_GENERATE_SWIFT_ASSET_SYMBOL_EXTENSIONS = YES;
				BUNDLE_LOADER = "$(TEST_HOST)";
				CLANG_ANALYZER_NUMBER_OBJECT_CONVERSION = YES_AGGRESSIVE;
				CLANG_ENABLE_OBJC_WEAK = YES;
				CODE_SIGN_STYLE = Automatic;
				CURRENT_PROJECT_VERSION = 16;
				DEVELOPMENT_TEAM = NK28QT38A3;
				ENABLE_USER_SCRIPT_SANDBOXING = YES;
				GCC_C_LANGUAGE_STANDARD = gnu17;
				GENERATE_INFOPLIST_FILE = YES;
				LOCALIZATION_PREFERS_STRING_CATALOGS = YES;
				MACOSX_DEPLOYMENT_TARGET = 15.2;
				MARKETING_VERSION = 1.0.16;
				PRODUCT_BUNDLE_IDENTIFIER = com.sapoepsilon.WhisperaUnitTests;
				PRODUCT_NAME = "$(TARGET_NAME)";
				SWIFT_ACTIVE_COMPILATION_CONDITIONS = "DEBUG $(inherited)";
				SWIFT_EMIT_LOC_STRINGS = NO;
				SWIFT_VERSION = 5.0;
				TEST_HOST = "$(BUILT_PRODUCTS_DIR)/Whispera.app/$(BUNDLE_EXECUTABLE_FOLDER_PATH)/Whispera";
			};
			name = Debug;
		};
		D63850E62E1791AF000FD465 /* Release */ = {
			isa = XCBuildConfiguration;
			buildSettings = {
				ASSETCATALOG_COMPILER_GENERATE_SWIFT_ASSET_SYMBOL_EXTENSIONS = YES;
				BUNDLE_LOADER = "$(TEST_HOST)";
				CLANG_ANALYZER_NUMBER_OBJECT_CONVERSION = YES_AGGRESSIVE;
				CLANG_ENABLE_OBJC_WEAK = YES;
				CODE_SIGN_STYLE = Automatic;
				CURRENT_PROJECT_VERSION = 16;
				DEVELOPMENT_TEAM = NK28QT38A3;
				ENABLE_USER_SCRIPT_SANDBOXING = YES;
				GCC_C_LANGUAGE_STANDARD = gnu17;
				GENERATE_INFOPLIST_FILE = YES;
				LOCALIZATION_PREFERS_STRING_CATALOGS = YES;
				MACOSX_DEPLOYMENT_TARGET = 15.2;
				MARKETING_VERSION = 1.0.16;
				PRODUCT_BUNDLE_IDENTIFIER = com.sapoepsilon.WhisperaUnitTests;
				PRODUCT_NAME = "$(TARGET_NAME)";
				SWIFT_EMIT_LOC_STRINGS = NO;
				SWIFT_VERSION = 5.0;
				TEST_HOST = "$(BUILT_PRODUCTS_DIR)/Whispera.app/$(BUNDLE_EXECUTABLE_FOLDER_PATH)/Whispera";
			};
			name = Release;
		};
		FFFFFFFFFFFFFFFFFFFFFFFF1 /* Debug */ = {
			isa = XCBuildConfiguration;
			buildSettings = {
				ALWAYS_SEARCH_USER_PATHS = NO;
				CLANG_ANALYZER_NONNULL = YES;
				CLANG_CXX_LANGUAGE_STANDARD = "gnu++20";
				CLANG_ENABLE_MODULES = YES;
				CLANG_ENABLE_OBJC_ARC = YES;
				CLANG_WARN_BLOCK_CAPTURE_AUTORELEASING = YES;
				CLANG_WARN_BOOL_CONVERSION = YES;
				CLANG_WARN_COMMA = YES;
				CLANG_WARN_CONSTANT_CONVERSION = YES;
				CLANG_WARN_DEPRECATED_OBJC_IMPLEMENTATIONS = YES;
				CLANG_WARN_DIRECT_OBJC_ISA_USAGE = YES_ERROR;
				CLANG_WARN_DOCUMENTATION_COMMENTS = YES;
				CLANG_WARN_EMPTY_BODY = YES;
				CLANG_WARN_ENUM_CONVERSION = YES;
				CLANG_WARN_INFINITE_RECURSION = YES;
				CLANG_WARN_INT_CONVERSION = YES;
				CLANG_WARN_NON_LITERAL_NULL_CONVERSION = YES;
				CLANG_WARN_OBJC_IMPLICIT_RETAIN_SELF = YES;
				CLANG_WARN_OBJC_LITERAL_CONVERSION = YES;
				CLANG_WARN_OBJC_ROOT_CLASS = YES_ERROR;
				CLANG_WARN_QUOTED_INCLUDE_IN_FRAMEWORK_HEADER = YES;
				CLANG_WARN_RANGE_LOOP_ANALYSIS = YES;
				CLANG_WARN_STRICT_PROTOTYPES = YES;
				CLANG_WARN_SUSPICIOUS_MOVE = YES;
				CLANG_WARN_UNGUARDED_AVAILABILITY = YES_AGGRESSIVE;
				CLANG_WARN_UNREACHABLE_CODE = YES;
				CLANG_WARN__DUPLICATE_METHOD_MATCH = YES;
				COPY_PHASE_STRIP = NO;
				DEBUG_INFORMATION_FORMAT = dwarf;
				ENABLE_STRICT_OBJC_MSGSEND = YES;
				ENABLE_TESTABILITY = YES;
				GCC_C_LANGUAGE_STANDARD = gnu11;
				GCC_DYNAMIC_NO_PIC = NO;
				GCC_NO_COMMON_BLOCKS = YES;
				GCC_OPTIMIZATION_LEVEL = 0;
				GCC_PREPROCESSOR_DEFINITIONS = (
					"DEBUG=1",
					"$(inherited)",
				);
				GCC_WARN_64_TO_32_BIT_CONVERSION = YES;
				GCC_WARN_ABOUT_RETURN_TYPE = YES_ERROR;
				GCC_WARN_UNDECLARED_SELECTOR = YES;
				GCC_WARN_UNINITIALIZED_AUTOS = YES_AGGRESSIVE;
				GCC_WARN_UNUSED_FUNCTION = YES;
				GCC_WARN_UNUSED_VARIABLE = YES;
				MACOSX_DEPLOYMENT_TARGET = 13.0;
				MTL_ENABLE_DEBUG_INFO = INCLUDE_SOURCE;
				MTL_FAST_MATH = YES;
				ONLY_ACTIVE_ARCH = YES;
				SDKROOT = macosx;
				SWIFT_ACTIVE_COMPILATION_CONDITIONS = DEBUG;
				SWIFT_OPTIMIZATION_LEVEL = "-Onone";
			};
			name = Debug;
		};
		FFFFFFFFFFFFFFFFFFFFFFFF2 /* Release */ = {
			isa = XCBuildConfiguration;
			buildSettings = {
				ALWAYS_SEARCH_USER_PATHS = NO;
				CLANG_ANALYZER_NONNULL = YES;
				CLANG_CXX_LANGUAGE_STANDARD = "gnu++20";
				CLANG_ENABLE_MODULES = YES;
				CLANG_ENABLE_OBJC_ARC = YES;
				CLANG_WARN_BLOCK_CAPTURE_AUTORELEASING = YES;
				CLANG_WARN_BOOL_CONVERSION = YES;
				CLANG_WARN_COMMA = YES;
				CLANG_WARN_CONSTANT_CONVERSION = YES;
				CLANG_WARN_DEPRECATED_OBJC_IMPLEMENTATIONS = YES;
				CLANG_WARN_DIRECT_OBJC_ISA_USAGE = YES_ERROR;
				CLANG_WARN_DOCUMENTATION_COMMENTS = YES;
				CLANG_WARN_EMPTY_BODY = YES;
				CLANG_WARN_ENUM_CONVERSION = YES;
				CLANG_WARN_INFINITE_RECURSION = YES;
				CLANG_WARN_INT_CONVERSION = YES;
				CLANG_WARN_NON_LITERAL_NULL_CONVERSION = YES;
				CLANG_WARN_OBJC_IMPLICIT_RETAIN_SELF = YES;
				CLANG_WARN_OBJC_LITERAL_CONVERSION = YES;
				CLANG_WARN_OBJC_ROOT_CLASS = YES_ERROR;
				CLANG_WARN_QUOTED_INCLUDE_IN_FRAMEWORK_HEADER = YES;
				CLANG_WARN_RANGE_LOOP_ANALYSIS = YES;
				CLANG_WARN_STRICT_PROTOTYPES = YES;
				CLANG_WARN_SUSPICIOUS_MOVE = YES;
				CLANG_WARN_UNGUARDED_AVAILABILITY = YES_AGGRESSIVE;
				CLANG_WARN_UNREACHABLE_CODE = YES;
				CLANG_WARN__DUPLICATE_METHOD_MATCH = YES;
				COPY_PHASE_STRIP = NO;
				DEBUG_INFORMATION_FORMAT = "dwarf-with-dsym";
				ENABLE_NS_ASSERTIONS = NO;
				ENABLE_STRICT_OBJC_MSGSEND = YES;
				GCC_C_LANGUAGE_STANDARD = gnu11;
				GCC_NO_COMMON_BLOCKS = YES;
				GCC_WARN_64_TO_32_BIT_CONVERSION = YES;
				GCC_WARN_ABOUT_RETURN_TYPE = YES_ERROR;
				GCC_WARN_UNDECLARED_SELECTOR = YES;
				GCC_WARN_UNINITIALIZED_AUTOS = YES_AGGRESSIVE;
				GCC_WARN_UNUSED_FUNCTION = YES;
				GCC_WARN_UNUSED_VARIABLE = YES;
				MACOSX_DEPLOYMENT_TARGET = 13.0;
				MTL_ENABLE_DEBUG_INFO = NO;
				MTL_FAST_MATH = YES;
				SDKROOT = macosx;
				SWIFT_COMPILATION_MODE = wholemodule;
				SWIFT_OPTIMIZATION_LEVEL = "-O";
			};
			name = Release;
		};
/* End XCBuildConfiguration section */

/* Begin XCConfigurationList section */
		BABABABABABABABABABABABA /* Build configuration list for PBXNativeTarget "Whispera" */ = {
			isa = XCConfigurationList;
			buildConfigurations = (
				BBBBBBBBBBBBBBBBBBBBBBB1 /* Debug */,
				BBBBBBBBBBBBBBBBBBBBBBB2 /* Release */,
			);
			defaultConfigurationIsVisible = 0;
			defaultConfigurationName = Release;
		};
		D63850D32E179188000FD465 /* Build configuration list for PBXNativeTarget "WhisperaUITests" */ = {
			isa = XCConfigurationList;
			buildConfigurations = (
				D63850D42E179188000FD465 /* Debug */,
				D63850D52E179188000FD465 /* Release */,
			);
			defaultConfigurationIsVisible = 0;
			defaultConfigurationName = Release;
		};
		D63850E42E1791AF000FD465 /* Build configuration list for PBXNativeTarget "WhisperaUnitTests" */ = {
			isa = XCConfigurationList;
			buildConfigurations = (
				D63850E52E1791AF000FD465 /* Debug */,
				D63850E62E1791AF000FD465 /* Release */,
			);
			defaultConfigurationIsVisible = 0;
			defaultConfigurationName = Release;
		};
		FAFAFAFAFAFAFAFAFAFAFAFAFA /* Build configuration list for PBXProject "Whispera" */ = {
			isa = XCConfigurationList;
			buildConfigurations = (
				FFFFFFFFFFFFFFFFFFFFFFFF1 /* Debug */,
				FFFFFFFFFFFFFFFFFFFFFFFF2 /* Release */,
			);
			defaultConfigurationIsVisible = 0;
			defaultConfigurationName = Release;
		};
/* End XCConfigurationList section */

/* Begin XCRemoteSwiftPackageReference section */
		D69B300B2DFA0E020024A2DA /* XCRemoteSwiftPackageReference "swift-markdown-ui" */ = {
			isa = XCRemoteSwiftPackageReference;
			repositoryURL = "https://github.com/gonzalezreal/swift-markdown-ui";
			requirement = {
				kind = upToNextMajorVersion;
				minimumVersion = 2.4.1;
			};
		};
		D6B81FB22DEFF5CC00D32F2A /* XCRemoteSwiftPackageReference "WhisperKit" */ = {
			isa = XCRemoteSwiftPackageReference;
			repositoryURL = "https://github.com/argmaxinc/WhisperKit";
			requirement = {
				branch = main;
				kind = branch;
			};
		};
/* End XCRemoteSwiftPackageReference section */

/* Begin XCSwiftPackageProductDependency section */
		D69B300C2DFA0E020024A2DA /* MarkdownUI */ = {
			isa = XCSwiftPackageProductDependency;
			package = D69B300B2DFA0E020024A2DA /* XCRemoteSwiftPackageReference "swift-markdown-ui" */;
			productName = MarkdownUI;
		};
		D6B81FB32DEFF5CC00D32F2A /* WhisperKit */ = {
			isa = XCSwiftPackageProductDependency;
			package = D6B81FB22DEFF5CC00D32F2A /* XCRemoteSwiftPackageReference "WhisperKit" */;
			productName = WhisperKit;
		};
/* End XCSwiftPackageProductDependency section */
	};
	rootObject = EAEAEAEAEAEAEAEAEAEAEAEA /* Project object */;
}<|MERGE_RESOLUTION|>--- conflicted
+++ resolved
@@ -16,16 +16,12 @@
 		4FF3C022671FE9ADF92F13DA /* AppLibraryManager.swift in Sources */ = {isa = PBXBuildFile; fileRef = 71209D193782548443855D7B /* AppLibraryManager.swift */; };
 		CFA1EB0C6BAB117DD9AD45C7 /* AppLibraryManagerTests.swift in Sources */ = {isa = PBXBuildFile; fileRef = 39D9AAE907AA0588A6404646 /* AppLibraryManagerTests.swift */; };
 		D6077E982DF10E77009E7404 /* Assets.xcassets in Resources */ = {isa = PBXBuildFile; fileRef = D6077E972DF10E77009E7404 /* Assets.xcassets */; };
+		D63A30E22E2EBF1300BA20B7 /* DebugConfirmedWindow.swift in Sources */ = {isa = PBXBuildFile; fileRef = D63A30DE2E2EBF1300BA20B7 /* DebugConfirmedWindow.swift */; };
+		D63A30E32E2EBF1300BA20B7 /* LiveTranscriptionView.swift in Sources */ = {isa = PBXBuildFile; fileRef = D63A30DF2E2EBF1300BA20B7 /* LiveTranscriptionView.swift */; };
+		D63A30E42E2EBF1300BA20B7 /* DebugConfirmedView.swift in Sources */ = {isa = PBXBuildFile; fileRef = D63A30DD2E2EBF1300BA20B7 /* DebugConfirmedView.swift */; };
+		D63A30E52E2EBF1300BA20B7 /* LiveTranscriptionWindow.swift in Sources */ = {isa = PBXBuildFile; fileRef = D63A30E02E2EBF1300BA20B7 /* LiveTranscriptionWindow.swift */; };
+		D63A30E72E2EBF1E00BA20B7 /* AccessibilityHelper.swift in Sources */ = {isa = PBXBuildFile; fileRef = D63A30E62E2EBF1E00BA20B7 /* AccessibilityHelper.swift */; };
 		D6460C9F2DF10709006433DA /* Info.plist in Resources */ = {isa = PBXBuildFile; fileRef = 4A4A4A4A4A4A4A4A4A4A4A4A /* Info.plist */; };
-<<<<<<< HEAD
-		D648B7C92DF9E800006079ED /* AccessibilityHelper.swift in Sources */ = {isa = PBXBuildFile; fileRef = D648B7C82DF9E800006079ED /* AccessibilityHelper.swift */; };
-		D64B1B292DF11A7B00D2CEAB /* OnboardingView.swift in Sources */ = {isa = PBXBuildFile; fileRef = D64B1B282DF11A7B00D2CEAB /* OnboardingView.swift */; };
-		D651A2372DF696FB00BB6D36 /* LiveTranscriptionView.swift in Sources */ = {isa = PBXBuildFile; fileRef = D651A2332DF696FB00BB6D36 /* LiveTranscriptionView.swift */; };
-		D651A2382DF696FB00BB6D36 /* LiveTranscriptionWindow.swift in Sources */ = {isa = PBXBuildFile; fileRef = D651A2342DF696FB00BB6D36 /* LiveTranscriptionWindow.swift */; };
-		D651A23C2DF6A28F00BB6D36 /* DebugConfirmedView.swift in Sources */ = {isa = PBXBuildFile; fileRef = D651A23A2DF6A28F00BB6D36 /* DebugConfirmedView.swift */; };
-		D651A23D2DF6A28F00BB6D36 /* DebugConfirmedWindow.swift in Sources */ = {isa = PBXBuildFile; fileRef = D651A23B2DF6A28F00BB6D36 /* DebugConfirmedWindow.swift */; };
-		D6984CEE2DF9034800C2BF01 /* Constants.swift in Sources */ = {isa = PBXBuildFile; fileRef = D6984CED2DF9034800C2BF01 /* Constants.swift */; };
-=======
 		D648B7CB2DF9FF8B006079ED /* Constants.swift in Sources */ = {isa = PBXBuildFile; fileRef = D648B7CA2DF9FF8B006079ED /* Constants.swift */; };
 		D64B1B292DF11A7B00D2CEAB /* OnboardingView.swift in Sources */ = {isa = PBXBuildFile; fileRef = D64B1B282DF11A7B00D2CEAB /* OnboardingView.swift */; };
 		D66E6D5A2E18495A00F55A5B /* Logger.swift in Sources */ = {isa = PBXBuildFile; fileRef = D66E6D592E18495900F55A5B /* Logger.swift */; };
@@ -48,7 +44,6 @@
 		D698B9092E18EC70008FE0CF /* SingleInstanceTests.swift in Sources */ = {isa = PBXBuildFile; fileRef = D698B9042E18EC70008FE0CF /* SingleInstanceTests.swift */; };
 		D698B91D2E18F3DD008FE0CF /* PermissionManager.swift in Sources */ = {isa = PBXBuildFile; fileRef = D698B91C2E18F3DD008FE0CF /* PermissionManager.swift */; };
 		D69B300D2DFA0E020024A2DA /* MarkdownUI in Frameworks */ = {isa = PBXBuildFile; productRef = D69B300C2DFA0E020024A2DA /* MarkdownUI */; };
->>>>>>> 76fd4df9
 		D6B81FB42DEFF5CC00D32F2A /* WhisperKit in Frameworks */ = {isa = PBXBuildFile; productRef = D6B81FB32DEFF5CC00D32F2A /* WhisperKit */; };
 		D6B81FB62DEFFE4000D32F2A /* RecordingIndicator.swift in Sources */ = {isa = PBXBuildFile; fileRef = D6B81FB52DEFFE4000D32F2A /* RecordingIndicator.swift */; };
 		D6C81FC92E0001AB00D32F2A /* ContextProvider.swift in Sources */ = {isa = PBXBuildFile; fileRef = D6C81FC82E0001AB00D32F2A /* ContextProvider.swift */; };
@@ -83,21 +78,17 @@
 		4A4A4A4A4A4A4A4A4A4A4A4A /* Info.plist */ = {isa = PBXFileReference; lastKnownFileType = text.plist.xml; path = Info.plist; sourceTree = "<group>"; };
 		71209D193782548443855D7B /* AppLibraryManager.swift */ = {isa = PBXFileReference; lastKnownFileType = sourcecode.swift; path = AppLibraryManager.swift; sourceTree = "<group>"; };
 		D6077E972DF10E77009E7404 /* Assets.xcassets */ = {isa = PBXFileReference; lastKnownFileType = folder.assetcatalog; path = Assets.xcassets; sourceTree = "<group>"; };
-<<<<<<< HEAD
-		D648B7C82DF9E800006079ED /* AccessibilityHelper.swift */ = {isa = PBXFileReference; lastKnownFileType = sourcecode.swift; path = AccessibilityHelper.swift; sourceTree = "<group>"; };
-		D64B1B282DF11A7B00D2CEAB /* OnboardingView.swift */ = {isa = PBXFileReference; lastKnownFileType = sourcecode.swift; path = OnboardingView.swift; sourceTree = "<group>"; };
-		D651A2332DF696FB00BB6D36 /* LiveTranscriptionView.swift */ = {isa = PBXFileReference; lastKnownFileType = sourcecode.swift; path = LiveTranscriptionView.swift; sourceTree = "<group>"; };
-		D651A2342DF696FB00BB6D36 /* LiveTranscriptionWindow.swift */ = {isa = PBXFileReference; lastKnownFileType = sourcecode.swift; path = LiveTranscriptionWindow.swift; sourceTree = "<group>"; };
-		D651A23A2DF6A28F00BB6D36 /* DebugConfirmedView.swift */ = {isa = PBXFileReference; lastKnownFileType = sourcecode.swift; path = DebugConfirmedView.swift; sourceTree = "<group>"; };
-		D651A23B2DF6A28F00BB6D36 /* DebugConfirmedWindow.swift */ = {isa = PBXFileReference; lastKnownFileType = sourcecode.swift; path = DebugConfirmedWindow.swift; sourceTree = "<group>"; };
-		D6984CED2DF9034800C2BF01 /* Constants.swift */ = {isa = PBXFileReference; lastKnownFileType = sourcecode.swift; path = Constants.swift; sourceTree = "<group>"; };
-=======
 		D63850BC2E17907D000FD465 /* ModelSynchronizationTests.swift */ = {isa = PBXFileReference; lastKnownFileType = sourcecode.swift; path = ModelSynchronizationTests.swift; sourceTree = "<group>"; };
 		D63850BD2E17907D000FD465 /* WhisperKitTranscriberTests.swift */ = {isa = PBXFileReference; lastKnownFileType = sourcecode.swift; path = WhisperKitTranscriberTests.swift; sourceTree = "<group>"; };
 		D63850C02E17907D000FD465 /* SettingsViewUITests.swift */ = {isa = PBXFileReference; lastKnownFileType = sourcecode.swift; path = SettingsViewUITests.swift; sourceTree = "<group>"; };
 		D63850CB2E179188000FD465 /* WhisperaUITests.xctest */ = {isa = PBXFileReference; explicitFileType = wrapper.cfbundle; includeInIndex = 0; path = WhisperaUITests.xctest; sourceTree = BUILT_PRODUCTS_DIR; };
 		D63850DE2E1791AF000FD465 /* WhisperaUnitTests.xctest */ = {isa = PBXFileReference; explicitFileType = wrapper.cfbundle; includeInIndex = 0; path = WhisperaUnitTests.xctest; sourceTree = BUILT_PRODUCTS_DIR; };
 		D63851172E184572000FD465 /* Whispera.xctestplan */ = {isa = PBXFileReference; lastKnownFileType = text; path = Whispera.xctestplan; sourceTree = "<group>"; };
+		D63A30DD2E2EBF1300BA20B7 /* DebugConfirmedView.swift */ = {isa = PBXFileReference; lastKnownFileType = sourcecode.swift; path = DebugConfirmedView.swift; sourceTree = "<group>"; };
+		D63A30DE2E2EBF1300BA20B7 /* DebugConfirmedWindow.swift */ = {isa = PBXFileReference; lastKnownFileType = sourcecode.swift; path = DebugConfirmedWindow.swift; sourceTree = "<group>"; };
+		D63A30DF2E2EBF1300BA20B7 /* LiveTranscriptionView.swift */ = {isa = PBXFileReference; lastKnownFileType = sourcecode.swift; path = LiveTranscriptionView.swift; sourceTree = "<group>"; };
+		D63A30E02E2EBF1300BA20B7 /* LiveTranscriptionWindow.swift */ = {isa = PBXFileReference; lastKnownFileType = sourcecode.swift; path = LiveTranscriptionWindow.swift; sourceTree = "<group>"; };
+		D63A30E62E2EBF1E00BA20B7 /* AccessibilityHelper.swift */ = {isa = PBXFileReference; lastKnownFileType = sourcecode.swift; path = AccessibilityHelper.swift; sourceTree = "<group>"; };
 		D648B7CA2DF9FF8B006079ED /* Constants.swift */ = {isa = PBXFileReference; lastKnownFileType = sourcecode.swift; path = Constants.swift; sourceTree = "<group>"; };
 		D64B1B282DF11A7B00D2CEAB /* OnboardingView.swift */ = {isa = PBXFileReference; lastKnownFileType = sourcecode.swift; path = OnboardingView.swift; sourceTree = "<group>"; };
 		D66E6D592E18495900F55A5B /* Logger.swift */ = {isa = PBXFileReference; lastKnownFileType = sourcecode.swift; path = Logger.swift; sourceTree = "<group>"; };
@@ -119,7 +110,6 @@
 		D698B9052E18EC70008FE0CF /* UpdateManagerTests.swift */ = {isa = PBXFileReference; lastKnownFileType = sourcecode.swift; path = UpdateManagerTests.swift; sourceTree = "<group>"; };
 		D698B9062E18EC70008FE0CF /* VersionTests.swift */ = {isa = PBXFileReference; lastKnownFileType = sourcecode.swift; path = VersionTests.swift; sourceTree = "<group>"; };
 		D698B91C2E18F3DD008FE0CF /* PermissionManager.swift */ = {isa = PBXFileReference; lastKnownFileType = sourcecode.swift; path = PermissionManager.swift; sourceTree = "<group>"; };
->>>>>>> 76fd4df9
 		D6B81FB52DEFFE4000D32F2A /* RecordingIndicator.swift */ = {isa = PBXFileReference; lastKnownFileType = sourcecode.swift; path = RecordingIndicator.swift; sourceTree = "<group>"; };
 		D6C81FC82E0001AB00D32F2A /* ContextProvider.swift */ = {isa = PBXFileReference; lastKnownFileType = sourcecode.swift; path = ContextProvider.swift; sourceTree = "<group>"; };
 /* End PBXFileReference section */
@@ -167,16 +157,15 @@
 				D63850DF2E1791AF000FD465 /* WhisperaUnitTests */,
 				8A8A8A8A8A8A8A8A8A8A8A8A /* Products */,
 				2A2A2A2A2A2A2A2A2A2A2A2A /* WhisperaApp.swift */,
-				D651A2362DF696FB00BB6D36 /* LiveTranscription */,
 				D6B81FB52DEFFE4000D32F2A /* RecordingIndicator.swift */,
-				D648B7C82DF9E800006079ED /* AccessibilityHelper.swift */,
 				2A2A2A2A2A2A2A2A2A2A2A2B /* MenuBarView.swift */,
 				2A2A2A2A2A2A2A2A2A2A2A2C /* SettingsView.swift */,
-				D6984CED2DF9034800C2BF01 /* Constants.swift */,
 				2A2A2A2A2A2A2A2A2A2A2A2D /* AudioManager.swift */,
 				D698B91C2E18F3DD008FE0CF /* PermissionManager.swift */,
+				D63A30E12E2EBF1300BA20B7 /* LiveTranscription */,
 				71209D193782548443855D7B /* AppLibraryManager.swift */,
 				D698B9002E18EC4A008FE0CF /* AppVersion.swift */,
+				D63A30E62E2EBF1E00BA20B7 /* AccessibilityHelper.swift */,
 				D698B9012E18EC4A008FE0CF /* UpdateManager.swift */,
 				D6C81FC82E0001AB00D32F2A /* ContextProvider.swift */,
 				2A2A2A2A2A2A2A2A2A2A2A2F /* GlobalShortcutManager.swift */,
@@ -199,17 +188,6 @@
 			name = Products;
 			sourceTree = "<group>";
 		};
-<<<<<<< HEAD
-		D651A2362DF696FB00BB6D36 /* LiveTranscription */ = {
-			isa = PBXGroup;
-			children = (
-				D651A23A2DF6A28F00BB6D36 /* DebugConfirmedView.swift */,
-				D651A23B2DF6A28F00BB6D36 /* DebugConfirmedWindow.swift */,
-				D651A2332DF696FB00BB6D36 /* LiveTranscriptionView.swift */,
-				D651A2342DF696FB00BB6D36 /* LiveTranscriptionWindow.swift */,
-			);
-			path = LiveTranscription;
-=======
 		D63850BE2E17907D000FD465 /* WhisperaTests */ = {
 			isa = PBXGroup;
 			children = (
@@ -229,6 +207,17 @@
 				D63850C02E17907D000FD465 /* SettingsViewUITests.swift */,
 			);
 			path = WhisperaUITests;
+			sourceTree = "<group>";
+		};
+		D63A30E12E2EBF1300BA20B7 /* LiveTranscription */ = {
+			isa = PBXGroup;
+			children = (
+				D63A30DD2E2EBF1300BA20B7 /* DebugConfirmedView.swift */,
+				D63A30DE2E2EBF1300BA20B7 /* DebugConfirmedWindow.swift */,
+				D63A30DF2E2EBF1300BA20B7 /* LiveTranscriptionView.swift */,
+				D63A30E02E2EBF1300BA20B7 /* LiveTranscriptionWindow.swift */,
+			);
+			path = LiveTranscription;
 			sourceTree = "<group>";
 		};
 		D66E6D5B2E1859DE00F55A5B /* Onboarding */ = {
@@ -248,7 +237,6 @@
 				D66E6D5C2E1859FA00F55A5B /* WelcomeStepView.swift */,
 			);
 			path = Onboarding;
->>>>>>> 76fd4df9
 			sourceTree = "<group>";
 		};
 /* End PBXGroup section */
@@ -399,25 +387,20 @@
 				D66E6D5A2E18495A00F55A5B /* Logger.swift in Sources */,
 				D66E6D6B2E185B8E00F55A5B /* ShortcutOptionsView.swift in Sources */,
 				D66E6D6F2E185BD100F55A5B /* TestStepView.swift in Sources */,
+				D63A30E22E2EBF1300BA20B7 /* DebugConfirmedWindow.swift in Sources */,
+				D63A30E32E2EBF1300BA20B7 /* LiveTranscriptionView.swift in Sources */,
+				D63A30E42E2EBF1300BA20B7 /* DebugConfirmedView.swift in Sources */,
+				D63A30E52E2EBF1300BA20B7 /* LiveTranscriptionWindow.swift in Sources */,
 				D648B7CB2DF9FF8B006079ED /* Constants.swift in Sources */,
 				D66E6D5D2E1859FF00F55A5B /* WelcomeStepView.swift in Sources */,
 				1A1A1A1A1A1A1A1A1A1A1A1B /* MenuBarView.swift in Sources */,
 				1A1A1A1A1A1A1A1A1A1A1A1C /* SettingsView.swift in Sources */,
 				1A1A1A1A1A1A1A1A1A1A1A1D /* AudioManager.swift in Sources */,
-				D648B7C92DF9E800006079ED /* AccessibilityHelper.swift in Sources */,
-				D651A2372DF696FB00BB6D36 /* LiveTranscriptionView.swift in Sources */,
-				D651A2382DF696FB00BB6D36 /* LiveTranscriptionWindow.swift in Sources */,
 				D6B81FB62DEFFE4000D32F2A /* RecordingIndicator.swift in Sources */,
-<<<<<<< HEAD
-				D6984CEE2DF9034800C2BF01 /* Constants.swift in Sources */,
-				D651A23C2DF6A28F00BB6D36 /* DebugConfirmedView.swift in Sources */,
-				D651A23D2DF6A28F00BB6D36 /* DebugConfirmedWindow.swift in Sources */,
-=======
 				D698B91D2E18F3DD008FE0CF /* PermissionManager.swift in Sources */,
 				4FF3C022671FE9ADF92F13DA /* AppLibraryManager.swift in Sources */,
 				D66E6D632E185AE400F55A5B /* PermissionRowView.swift in Sources */,
 				D66E6D692E185B7500F55A5B /* SettingsStepView.swift in Sources */,
->>>>>>> 76fd4df9
 				D64B1B292DF11A7B00D2CEAB /* OnboardingView.swift in Sources */,
 				D66E6D6D2E185BBC00F55A5B /* SettingsRowView.swift in Sources */,
 				D66E6D652E185B0400F55A5B /* OnboardingProgressView.swift in Sources */,
@@ -428,6 +411,7 @@
 				D66E6D672E185B2400F55A5B /* ShortcutsStepView.swift in Sources */,
 				D66E6D612E185ACC00F55A5B /* FeatureRowView.swift in Sources */,
 				1A1A1A1A1A1A1A1A1A1A1A21 /* WhisperKitTranscriber.swift in Sources */,
+				D63A30E72E2EBF1E00BA20B7 /* AccessibilityHelper.swift in Sources */,
 				D698B9022E18EC4A008FE0CF /* UpdateManager.swift in Sources */,
 				D698B9032E18EC4A008FE0CF /* AppVersion.swift in Sources */,
 				D66E6D712E185BE900F55A5B /* CompleteStepView.swift in Sources */,
@@ -489,11 +473,7 @@
 					"@executable_path/../Frameworks",
 				);
 				MACOSX_DEPLOYMENT_TARGET = 14.0;
-<<<<<<< HEAD
-				MARKETING_VERSION = 1.0.1;
-=======
 				MARKETING_VERSION = 1.0.16;
->>>>>>> 76fd4df9
 				PRODUCT_BUNDLE_IDENTIFIER = com.macwhisper.app;
 				PRODUCT_NAME = "$(TARGET_NAME)";
 				SWIFT_EMIT_LOC_STRINGS = YES;
@@ -522,11 +502,7 @@
 					"@executable_path/../Frameworks",
 				);
 				MACOSX_DEPLOYMENT_TARGET = 14.0;
-<<<<<<< HEAD
-				MARKETING_VERSION = 1.0.1;
-=======
 				MARKETING_VERSION = 1.0.16;
->>>>>>> 76fd4df9
 				PRODUCT_BUNDLE_IDENTIFIER = com.macwhisper.app;
 				PRODUCT_NAME = "$(TARGET_NAME)";
 				SWIFT_EMIT_LOC_STRINGS = YES;
