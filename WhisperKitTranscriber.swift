--- conflicted
+++ resolved
@@ -2,12 +2,9 @@
 import AVFoundation
 import WhisperKit
 import SwiftUI
-<<<<<<< HEAD
-import AppKit
-=======
 import OSLog
 
->>>>>>> 76fd4df9
+import AppKit
 
 @MainActor
 @Observable class WhisperKitTranscriber {
@@ -31,18 +28,15 @@
 	 var confirmedText: String = ""
 	 var shouldShowDebugWindow: Bool = false
 	 var decodingOptions: DecodingOptions?
-	 // Get the display text for the window - use pending text
 	 var displayText: String {
 	 	return pendingText
 	 }
 	 
-	 // Get the latest word from pending text
 	 var latestWord: String {
 	 	let words = pendingText.split(separator: " ")
 	 	return words.last?.description ?? ""
 	 }
 	 
-	 // Clear live transcription state
 	 func clearLiveTranscriptionState() {
 	 	pendingText = ""
 	 	lastPendingText = ""
@@ -52,17 +46,6 @@
 	 	shouldShowDebugWindow = false
 	 }
     
-<<<<<<< HEAD
-    private var selectedLanguage: String {
-        get {
-            UserDefaults.standard.string(forKey: "selectedLanguage") ?? Constants.defaultLanguageName
-        }
-        set {
-            UserDefaults.standard.set(newValue, forKey: "selectedLanguage")
-        }
-    }
-        
-=======
 	private var selectedLanguage: String {
 		get {
 			UserDefaults.standard.string(forKey: "selectedLanguage") ?? Constants.defaultLanguageName
@@ -73,7 +56,6 @@
 	}
 	
 	// MARK: - Persistent Decoding Options
-	
 	private var savedTemperature: Float {
 		get {
 			let value = UserDefaults.standard.float(forKey: "decodingTemperature")
@@ -158,13 +140,10 @@
 		}
 	}
 	        
->>>>>>> 76fd4df9
     // WhisperKit model state tracking
     var modelState: String = "unloaded"
     var isModelLoading: Bool = false
     var isModelLoaded: Bool = false
-<<<<<<< HEAD
-=======
 	var selectedModel: String? {
         get {
             UserDefaults.standard.string(forKey: "selectedModel")
@@ -173,7 +152,6 @@
             UserDefaults.standard.set(newValue, forKey: "selectedModel")
         }
     }
->>>>>>> 76fd4df9
     
 	private func modelCacheDirectory(for modelName: String) -> URL? {
 		guard let appSupport = FileManager.default.urls(for: .applicationDirectory, in: .userDomainMask).first else {
@@ -204,12 +182,8 @@
     }
     var downloadProgress: Double = 0.0
     var downloadingModelName: String?
-<<<<<<< HEAD
-    
-=======
     var loadProgress: Double = 0.0
 		
->>>>>>> 76fd4df9
     @MainActor var whisperKit: WhisperKit?
     @MainActor private var initializationTask: Task<Void, Never>?
     @MainActor private var modelOperationTask: Task<Void, Error>?
@@ -229,21 +203,14 @@
 	private init() {
 		Task{
 			downloadedModels = try await getDownloadedModels()
-<<<<<<< HEAD
-=======
 			AppLogger.shared.transcriber.log("downloaded models: \(self.downloadedModels)")
->>>>>>> 76fd4df9
 		}
     }
     
     func startInitialization() {
         guard initializationTask == nil else { 
-<<<<<<< HEAD
-            return 
-=======
 			AppLogger.shared.transcriber.log("📋 WhisperKit initialization already in progress...")
             return
->>>>>>> 76fd4df9
         }
         
         isInitializing = true
@@ -257,20 +224,14 @@
     
     private func initialize() async {
         guard !isInitialized else {
-<<<<<<< HEAD
-=======
             AppLogger.shared.transcriber.log("📋 WhisperKit already initialized")
->>>>>>> 76fd4df9
             isInitializing = false
             return
         }
         await updateProgress(0.1, "Loading WhisperKit framework...")
         try? await Task.sleep(nanoseconds: 500_000_000) // Small delay for UI feedback
         
-<<<<<<< HEAD
-=======
         AppLogger.shared.transcriber.log("🔄 Initializing WhisperKit framework...")
->>>>>>> 76fd4df9
         await updateProgress(0.3, "Setting up AI framework...")
         
         // Sync our cache with what's actually on disk
@@ -287,12 +248,6 @@
                     self.setupModelStateCallback(for: whisperKitInstance)
                     return whisperKitInstance
                 }.value
-<<<<<<< HEAD
-            } catch {
-            }
-        } else {
-            // No models downloaded yet - we'll initialize when first model is downloaded
-=======
                 
                 AppLogger.shared.transcriber.log("✅ WhisperKit initialized with existing models")
                 
@@ -307,7 +262,6 @@
         } else {
             // No models downloaded yet - we'll initialize when first model is downloaded
             AppLogger.shared.transcriber.log("📋 No models downloaded yet - WhisperKit will be initialized with first model download")
->>>>>>> 76fd4df9
         }
         
         await updateProgress(1.0, "Ready for model selection!")
@@ -323,9 +277,6 @@
             return
         }
         
-<<<<<<< HEAD
-        initializationTask = nil
-=======
         guard downloadedModels.contains(lastModel) else {
             AppLogger.shared.transcriber.log("⚠️ Last used model '\(lastModel)' is no longer available, clearing preference")
             lastUsedModel = nil
@@ -343,20 +294,8 @@
             lastUsedModel = nil
             throw error
         }
->>>>>>> 76fd4df9
-    }
-	private func showModelNotLoadedAlert() {
-		Task { @MainActor in
-			let alert = NSAlert()
-			alert.messageText = "Model Not Loaded"
-			alert.informativeText = "Please load a Whisper model first before using streaming mode. You can do this in Settings."
-			alert.alertStyle = .warning
-			alert.addButton(withTitle: "OK")
-			alert.runModal()
-		}
-	}
-	
-	
+    }
+    
     private func updateProgress(_ progress: Double, _ status: String) async {
         await MainActor.run {
             self.initializationProgress = progress
@@ -594,10 +533,6 @@
 		return transcriptionResults.first
 	}
     
-<<<<<<< HEAD
-	func transcribe(audioURL: URL, enableTranslation: Bool) async throws -> String {
-		try await checkIfWhisperKitIsAvailable()
-=======
     // MARK: - Decoding Options Management
     
     private func createDefaultDecodingOptions() -> DecodingOptions {
@@ -756,34 +691,11 @@
         guard await isWhisperKitReady() else {
             throw WhisperKitError.notReady
         }
->>>>>>> 76fd4df9
         
         // Implement retry mechanism for MPS resource loading failures
         let maxRetries = 3
         var lastError: Error?
-<<<<<<< HEAD
-		let task: DecodingTask = enableTranslation ? .transcribe : .translate // For some reason this gets reversed
-		let languageCode = Constants.languageCode(for: selectedLanguage)
-
-		decodingOptions = DecodingOptions(
-				verbose: false,
-				task: task,
-				language: languageCode,
-				temperature: 0.0,
-				temperatureFallbackCount: 1,
-				sampleLength: 224,
-				usePrefillPrompt: true,
-				usePrefillCache: true,
-				detectLanguage: enableTranslation,
-				skipSpecialTokens: true,
-				withoutTimestamps: false,
-				wordTimestamps: true,
-				clipTimestamps: [0]
-			)
-
-=======
         let decodingOptions = createDecodingOptions(enableTranslation: enableTranslation)
->>>>>>> 76fd4df9
         
         for attempt in 1...maxRetries {
             do {
@@ -791,15 +703,6 @@
                     guard let whisperKitInstance = self.whisperKit else {
                         throw WhisperKitError.notInitialized
                     }
-<<<<<<< HEAD
-					if whisperKitInstance.modelState == .loading {
-					}
-                    
-                    if attempt > 1 {
-                        try? await Task.sleep(nanoseconds: 1_000_000_000) // 1s for MPS
-                    }
-					return try await whisperKitInstance.transcribe(audioPath: audioURL.path, decodeOptions: decodingOptions)
-=======
                     
                     if whisperKitInstance.modelState == .loading {
                         AppLogger.shared.transcriber.log("Model isn't loaded yet. \(whisperKitInstance.modelState)")
@@ -816,26 +719,12 @@
                     case .audioArray(let array):
                         return try await whisperKitInstance.transcribe(audioArray: array, decodeOptions: decodingOptions)
                     }
->>>>>>> 76fd4df9
                 }.value
                 
                 if !result.isEmpty {
                     let transcription = result.compactMap { $0.text }.joined(separator: " ").trimmingCharacters(in: .whitespacesAndNewlines)
                     
                     if !transcription.isEmpty {
-<<<<<<< HEAD
-                        
-                        // Clean up processed file if different from original
-                        if audioURL != audioURL {
-                            try? FileManager.default.removeItem(at: audioURL)
-                        }
-                        
-                        return transcription
-                    } else {
-                        return "No speech detected"
-                    }
-                } else {
-=======
                         AppLogger.shared.transcriber.log("✅ WhisperKit \(logPrefix) transcription completed: \(transcription)")
                         return transcription
                     } else {
@@ -844,7 +733,6 @@
                     }
                 } else {
                     AppLogger.shared.transcriber.log("⚠️ No transcription segments returned")
->>>>>>> 76fd4df9
                     return "No speech detected"
                 }
                 
@@ -856,22 +744,10 @@
                    errorString.contains("MPSGraphComputePackage") ||
                    errorString.contains("Metal") {
                     
-<<<<<<< HEAD
-=======
                     AppLogger.shared.transcriber.log("⚠️ Attempt \(attempt)/\(maxRetries) failed with MPS error: \(error)")
->>>>>>> 76fd4df9
                     
                     if attempt < maxRetries {
                         let delayNanoseconds = UInt64(pow(2.0, Double(attempt - 1))) * 1_000_000_000
-<<<<<<< HEAD
-                        try? await Task.sleep(nanoseconds: delayNanoseconds)
-                        
-                        // Force MPS to reinitialize by giving it more time
-                        try? await Task.sleep(nanoseconds: 1_000_000_000) // Additional 1s for MPS
-                    }
-                } else {
-                    // Non-MPS error, don't retry
-=======
                         AppLogger.shared.transcriber.log("⏳ Waiting \(delayNanoseconds / 1_000_000_000)s before retry...")
                         try? await Task.sleep(nanoseconds: delayNanoseconds)
                         
@@ -880,7 +756,6 @@
                     }
                 } else {
                     AppLogger.shared.transcriber.log("❌ WhisperKit \(logPrefix) transcription failed with non-retryable error: \(error)")
->>>>>>> 76fd4df9
                     break
                 }
             }
@@ -970,54 +845,13 @@
             throw WhisperKitError.modelNotFound(model)
         }
         
-<<<<<<< HEAD
-=======
         AppLogger.shared.transcriber.log("🔄 Switching to model: \(model)")
->>>>>>> 76fd4df9
         
         // Check if model is already downloaded
         let currentlyDownloadedModels = try await getDownloadedModels()
         downloadedModels = currentlyDownloadedModels
         
         if !currentlyDownloadedModels.contains(model) {
-<<<<<<< HEAD
-            try await downloadModel(model)
-            return // downloadModel already creates the WhisperKit instance
-        }
-        
-        isDownloadingModel = true
-        downloadingModelName = model
-        downloadProgress = 0.0
-        
-        do {
-            await updateDownloadProgress(0.2, "Preparing to load \(model)...")
-            
-            _ = WhisperKit.recommendedModels()
-            
-            await updateDownloadProgress(0.6, "Loading \(model)...")
-            // Use WhisperKit with specific model and custom model directory
-            whisperKit = try await Task { @MainActor in
-                let config = WhisperKitConfig(model: model, downloadBase: baseModelCacheDirectory)
-                let whisperKitInstance = try await WhisperKit(config)
-                self.setupModelStateCallback(for: whisperKitInstance)
-                return whisperKitInstance
-            }.value
-            
-            await updateDownloadProgress(0.9, "Finalizing model setup...")
-            currentModel = model
-            
-            await updateDownloadProgress(1.0, "Model ready!")
-            isDownloadingModel = false
-            downloadingModelName = nil
-            
-        } catch {
-            isDownloadingModel = false
-            downloadingModelName = nil
-            downloadProgress = 0.0
-            
-            throw WhisperKitError.transcriptionFailed("Failed to load model: \(error.localizedDescription)")
-        }
-=======
             AppLogger.shared.transcriber.log("📥 Model \(model) not found locally, downloading first...")
             try await performDownloadModel(model)
             return // downloadModel already creates the WhisperKit instance
@@ -1025,7 +859,6 @@
         
         // Model is downloaded, just need to load it
         try await loadModel(model)
->>>>>>> 76fd4df9
     }
     
     private func updateDownloadProgress(_ progress: Double, _ status: String) async {
@@ -1049,10 +882,7 @@
 		
 		// Check if the models directory exists
 		guard FileManager.default.fileExists(atPath: baseDir.path) else {
-<<<<<<< HEAD
-=======
 			AppLogger.shared.transcriber.log("📝 WhisperKit models directory doesn't exist yet")
->>>>>>> 76fd4df9
 			return Set<String>()
 		}
 		
@@ -1072,10 +902,7 @@
 			return modelNames
 			
 		} catch {
-<<<<<<< HEAD
-=======
 			AppLogger.shared.transcriber.log("❌ Error reading WhisperKit models directory: \(error)")
->>>>>>> 76fd4df9
 			throw error
 		}
 	}
@@ -1091,13 +918,9 @@
             let uniqueModels = Array(Set(fetchedModels)).sorted()
             availableModels = uniqueModels
             
-<<<<<<< HEAD
-        } catch {
-=======
 			AppLogger.shared.transcriber.log("✅ Refreshed available models: \(self.availableModels.count) unique models")
         } catch {
             AppLogger.shared.transcriber.log("❌ Failed to refresh available models, using defaults: \(error)")
->>>>>>> 76fd4df9
             // Fallback to defaults instead of throwing
             availableModels = ["openai_whisper-tiny", "openai_whisper-base", "openai_whisper-small", "openai_whisper-small.en"]
         }
@@ -1167,9 +990,6 @@
 			await updateDownloadProgress(0, "Starting download...")
 
 			// Use WhisperKit's download method with default location
-<<<<<<< HEAD
-			_ = try await WhisperKit.download(variant: modelName, downloadBase: baseModelCacheDirectory	)
-=======
 			let downloadedFolder = try await WhisperKit.download(variant: modelName, downloadBase: baseModelCacheDirectory) { progress in
 				Task {
 					await self.updateDownloadProgress(progress.fractionCompleted, "Downloading \(modelName)...")
@@ -1197,7 +1017,6 @@
         
         do {
             await updateLoadProgress(0.2, "Preparing to load \(modelName)...")
->>>>>>> 76fd4df9
             
             let recommendedModels = WhisperKit.recommendedModels()
 			print("👂🏼 Recommended models: \(recommendedModels)")
@@ -1213,12 +1032,6 @@
             await updateLoadProgress(0.9, "Finalizing model setup...")
             currentModel = modelName
             
-<<<<<<< HEAD
-            await updateDownloadProgress(1.0, "Model ready!")
-            
-        } catch {
-            throw error
-=======
             // Sync selectedModel with currentModel when loading succeeds
             selectedModel = modelName
             
@@ -1232,7 +1045,6 @@
         } catch {
             AppLogger.shared.transcriber.log("❌ Failed to load model \(modelName): \(error)")
             throw WhisperKitError.transcriptionFailed("Failed to load model: \(error.localizedDescription)")
->>>>>>> 76fd4df9
         }
         
         isModelLoading = false
@@ -1262,10 +1074,7 @@
             // Buffer is already zeroed (silent)
             try audioFile.write(from: silentBuffer)
         } catch {
-<<<<<<< HEAD
-=======
             AppLogger.shared.transcriber.log("⚠️ Failed to create silent audio file: \(error)")
->>>>>>> 76fd4df9
         }
         
         return audioURL
