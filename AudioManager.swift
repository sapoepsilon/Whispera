import Foundation
import AVFoundation
import AppKit
import SwiftUI

enum RecordingMode {
	case text
}

@MainActor
<<<<<<< HEAD
class AudioManager: NSObject, ObservableObject {
    @Published var isRecording = false {
        didSet {
            NotificationCenter.default.post(name: NSNotification.Name("RecordingStateChanged"), object: nil)
        }
    }
    @Published var lastTranscription: String?
    @Published var isTranscribing = false {
        didSet {
            NotificationCenter.default.post(name: NSNotification.Name("RecordingStateChanged"), object: nil)
        }
    }
    @Published var isStreaming = false
    @Published var transcriptionError: String?
    
    @AppStorage("enableTranslation") var enableTranslation = false
    @AppStorage("enableStreaming") var enableStreaming = true
    
    private var audioRecorder: AVAudioRecorder?
    private var audioFileURL: URL?
    let whisperKitTranscriber = WhisperKitTranscriber.shared
=======
@Observable class AudioManager: NSObject {
	var isRecording = false {
		didSet {
			NotificationCenter.default.post(name: NSNotification.Name("RecordingStateChanged"), object: nil)
		}
	}
	var lastTranscription: String?
	var isTranscribing = false {
		didSet {
			NotificationCenter.default.post(name: NSNotification.Name("RecordingStateChanged"), object: nil)
		}
	}
	var transcriptionError: String?
	var currentRecordingMode: RecordingMode = .text
	
	// Recording duration tracking
	var recordingDuration: TimeInterval = 0.0
	private var recordingStartTime: Date?
	private var recordingTimer: Timer?
	
	
	@ObservationIgnored
	@AppStorage("enableTranslation") var enableTranslation = false
	@ObservationIgnored
	@AppStorage("useStreamingTranscription") var useStreamingTranscription = true
	
	private var audioRecorder: AVAudioRecorder?
	private var audioFileURL: URL?
	
	// Streaming audio properties
	private var audioEngine: AVAudioEngine?
	private var inputNode: AVAudioInputNode?
	private var audioBuffer: [Float] = []
	private let maxBufferSize = 16000 * 1800 // 30 minutes at 16kHz
	private let audioFormat = AVAudioFormat(standardFormatWithSampleRate: 16000, channels: 1)
	let whisperKitTranscriber = WhisperKitTranscriber.shared
>>>>>>> 76fd4df9
	private let recordingIndicator = RecordingIndicatorManager()
	
	override init() {
		super.init()
		whisperKitTranscriber.startInitialization()
	}
	
	func setupAudio() {
<<<<<<< HEAD
        checkAndRequestMicrophonePermission()
    }
    
    private func checkAndRequestMicrophonePermission() {
        switch AVCaptureDevice.authorizationStatus(for: .audio) {
        case .notDetermined:
            AVCaptureDevice.requestAccess(for: .audio) { granted in
                DispatchQueue.main.async {
                    if granted {
                    } else {
                        self.showMicrophonePermissionAlert()
                    }
                }
            }
        case .denied, .restricted:
            showMicrophonePermissionAlert()
        case .authorized:
			print("✅ Microphone already authorized")
        @unknown default:
            break
        }
    }
    
    private func showMicrophonePermissionAlert() {
        let alert = NSAlert()
        alert.messageText = "Microphone Access Required"
        alert.informativeText = "Whispera needs access to your microphone to transcribe audio. Please grant permission in System Settings > Privacy & Security > Microphone."
        alert.alertStyle = .warning
        alert.addButton(withTitle: "Open System Settings")
        alert.addButton(withTitle: "Cancel")
        
        if alert.runModal() == .alertFirstButtonReturn {
            if let url = URL(string: "x-apple.systempreferences:com.apple.preference.security?Privacy_Microphone") {
                NSWorkspace.shared.open(url)
            }
        }
    }
    
    func toggleRecording() {
		        if enableStreaming {
            Task {
                if isStreaming {
                    await stopStreamingTranscription()
                } else {
                    await startStreamingTranscription()
                }
            }
        } else {
            if isRecording {
                stopRecording()
            } else {
                startRecording()
            }
        }
    }

    private func stopStreamingTranscription() async {
        let finalTranscription = await whisperKitTranscriber.stopStreaming()
        
        await MainActor.run {
            isStreaming = false
            isTranscribing = false
            lastTranscription = finalTranscription
            
            if !finalTranscription.isEmpty {
                pasteToFocusedApp(finalTranscription)
            }
            
            playFeedbackSound(start: false)
        }
    }
    
    private func startStreamingTranscription() async {
        // Check permissions before streaming
        switch AVCaptureDevice.authorizationStatus(for: .audio) {
        case .authorized:
            await performStreamingTranscription()
        case .notDetermined:
            // Request permission first
            AVCaptureDevice.requestAccess(for: .audio) { granted in
                DispatchQueue.main.async {
                    if granted {
                        Task {
                            await self.performStreamingTranscription()
                        }
                    } else {
                        self.showMicrophonePermissionAlert()
                    }
                }
            }
        case .denied, .restricted:
            showMicrophonePermissionAlert()
        @unknown default:
            break
        }
    }
    
    private func performStreamingTranscription() async {
        await MainActor.run {
            isStreaming = true
            isTranscribing = true
            transcriptionError = nil
            playFeedbackSound(start: true)
        }
        
        do {
            try await whisperKitTranscriber.stream()
        } catch {
            await MainActor.run {
                isStreaming = false
                isTranscribing = false
                transcriptionError = error.localizedDescription
                lastTranscription = "Streaming failed: \(error.localizedDescription)"
                playFeedbackSound(start: false)
            }
        }
    }
    
    private func startRecording() {
        // Check permissions before recording
        switch AVCaptureDevice.authorizationStatus(for: .audio) {
        case .authorized:
            performStartRecording()
        case .notDetermined:
            // Request permission first
            AVCaptureDevice.requestAccess(for: .audio) { granted in
                DispatchQueue.main.async {
                    if granted {
                        self.performStartRecording()
                    } else {
                        self.showMicrophonePermissionAlert()
                    }
                }
            }
        case .denied, .restricted:
            showMicrophonePermissionAlert()
        @unknown default:
            break
        }
    }
    
    private func performStartRecording() {
        let appSupportPath = getApplicationSupportDirectory()
        let audioFilename = appSupportPath.appendingPathComponent("recordings").appendingPathComponent("recording_\(Date().timeIntervalSince1970).wav")
        audioFileURL = audioFilename
        
        // Ensure recordings directory exists
        try? FileManager.default.createDirectory(at: audioFilename.deletingLastPathComponent(), withIntermediateDirectories: true)
        
        let settings: [String: Any] = [
            AVFormatIDKey: Int(kAudioFormatLinearPCM),
            AVSampleRateKey: 16000.0,
            AVNumberOfChannelsKey: 1,
            AVEncoderAudioQualityKey: AVAudioQuality.high.rawValue
        ]
        
        do {
            audioRecorder = try AVAudioRecorder(url: audioFilename, settings: settings)
            audioRecorder?.record()
            isRecording = true
            
            // Show visual indicator
//            recordingIndicator.showIndicator()
            
            playFeedbackSound(start: true)
        } catch {
            // Show error alert
            let alert = NSAlert()
            alert.messageText = "Recording Error"
            alert.informativeText = "Failed to start recording: \(error.localizedDescription)"
            alert.alertStyle = .critical
            alert.runModal()
        }
    }
    
=======
		checkAndRequestMicrophonePermission()
		if useStreamingTranscription {
			setupAudioEngine()
		} else {
			cleanupAudioEngine()
		}
	}
	
	// MARK: - Recording Duration Management
	private func startRecordingTimer() {
		recordingStartTime = Date()
		recordingDuration = 0.0
		
		recordingTimer = Timer.scheduledTimer(withTimeInterval: 0.1, repeats: true) { [weak self] _ in
			guard let self = self, let startTime = self.recordingStartTime else { return }
			Task { @MainActor in
				self.recordingDuration = Date().timeIntervalSince(startTime)
			}
		}
	}
	
	private func stopRecordingTimer() {
		recordingTimer?.invalidate()
		recordingTimer = nil
		recordingStartTime = nil
	}
	
	private func resetRecordingTimer() {
		recordingDuration = 0.0
		recordingStartTime = nil
	}
	
	func formattedRecordingDuration() -> String {
		let minutes = Int(recordingDuration) / 60
		let seconds = Int(recordingDuration) % 60
		let milliseconds = Int((recordingDuration.truncatingRemainder(dividingBy: 1)) * 10)
		return String(format: "%02d:%02d.%01d", minutes, seconds, milliseconds)
	}
	
	private func cleanupAudioEngine() {
		guard audioEngine != nil else { return }
		stopAudioEngine()
	}
	
	private func setupAudioEngine() {
		if audioEngine == nil {
			audioEngine = AVAudioEngine()
		}
		
		guard let audioEngine = audioEngine else {
			AppLogger.shared.audioManager.error("❌ Failed to create audio engine")
			return
		}
		
		// Only setup if not already running
		if !audioEngine.isRunning {
			inputNode = audioEngine.inputNode
			guard let inputNode = inputNode else {
				print("❌ Failed to get input node")
				return
			}
			
			let inputFormat = inputNode.outputFormat(forBus: 0)
			AppLogger.shared.audioManager.log("🎤 Input format: \(inputFormat)")
			AppLogger.shared.audioManager.log("🎤 Installing initial microphone tap for streaming setup")
			inputNode.installTap(onBus: 0, bufferSize: 1024, format: inputFormat) { [weak self] (buffer, time) in
				self?.processAudioBuffer(buffer, originalFormat: inputFormat)
			}
			print("✅ Initial microphone tap installed - mic indicator should be ON")
			
			do {
				try audioEngine.start()
				print("✅ Audio engine started successfully for streaming")
			} catch {
				print("❌ Failed to start audio engine: \(error)")
				print("⚠️ Falling back to file-based recording")
				// Automatically switch to file-based mode if streaming fails
				useStreamingTranscription = false
			}
		}
	}
	
	private func processAudioBuffer(_ buffer: AVAudioPCMBuffer, originalFormat: AVAudioFormat) {
		guard let targetFormat = AVAudioFormat(standardFormatWithSampleRate: 16000, channels: 1) else {
			print("❌ Failed to create target format")
			return
		}
		
		if originalFormat != targetFormat {
			guard let converter = AVAudioConverter(from: originalFormat, to: targetFormat) else {
				print("❌ Failed to create audio converter")
				return
			}
			
			let ratio = targetFormat.sampleRate / originalFormat.sampleRate
			let outputFrameCount = AVAudioFrameCount(Double(buffer.frameLength) * ratio)
			
			guard let convertedBuffer = AVAudioPCMBuffer(pcmFormat: targetFormat, frameCapacity: outputFrameCount) else {
				print("❌ Failed to create converted buffer")
				return
			}
			
			var error: NSError?
			converter.convert(to: convertedBuffer, error: &error) { _, outStatus in
				outStatus.pointee = .haveData
				return buffer
			}
			
			if let error = error {
				print("❌ Audio conversion error: \(error)")
				return
			}
			
			// Process converted buffer
			extractFloatData(from: convertedBuffer)
		} else {
			// No conversion needed
			extractFloatData(from: buffer)
		}
	}
	
	private func extractFloatData(from buffer: AVAudioPCMBuffer) {
		guard let channelData = buffer.floatChannelData?[0] else { return }
		let frameCount = Int(buffer.frameLength)
		
		let audioData = Array(UnsafeBufferPointer(start: channelData, count: frameCount))
		
		audioBuffer.append(contentsOf: audioData)
		
		if audioBuffer.count > maxBufferSize {
			let excessCount = audioBuffer.count - maxBufferSize
			audioBuffer.removeFirst(excessCount)
		}
	}
	
	private func stopAudioEngine() {
		if let inputNode = inputNode {
			print("🔇 Removing microphone tap during engine cleanup")
			inputNode.removeTap(onBus: 0)
			print("✅ Microphone tap removed during cleanup")
		}
		audioEngine?.stop()
		audioEngine = nil
		inputNode = nil
		print("🛑 Audio engine stopped and cleaned up")
	}
	
	private func checkAndRequestMicrophonePermission() {
		switch AVCaptureDevice.authorizationStatus(for: .audio) {
		case .notDetermined:
			print("🎤 Microphone permission not determined, requesting...")
			AVCaptureDevice.requestAccess(for: .audio) { granted in
				DispatchQueue.main.async {
					if granted {
						print("✅ Microphone access granted")
					} else {
						print("❌ Microphone access denied")
						self.showMicrophonePermissionAlert()
					}
				}
			}
		case .denied, .restricted:
			print("❌ Microphone access denied or restricted")
			showMicrophonePermissionAlert()
		case .authorized:
			print("✅ Microphone already authorized")
		@unknown default:
			break
		}
	}
	
	private func showMicrophonePermissionAlert() {
		let alert = NSAlert()
		alert.messageText = "Microphone Access Required"
		alert.informativeText = "Whispera needs access to your microphone to transcribe audio. Please grant permission in System Settings > Privacy & Security > Microphone."
		alert.alertStyle = .warning
		alert.addButton(withTitle: "Open System Settings")
		alert.addButton(withTitle: "Cancel")
		
		if alert.runModal() == .alertFirstButtonReturn {
			if let url = URL(string: "x-apple.systempreferences:com.apple.preference.security?Privacy_Microphone") {
				NSWorkspace.shared.open(url)
			}
		}
	}
	
	func toggleRecording(mode: RecordingMode = .text) {
		// Set the recording mode before starting
		currentRecordingMode = mode
		
		if isRecording {
			stopRecording()
		} else {
			startRecording()
		}
	}
	
	private func startRecording() {
		// Check permissions before recording
		switch AVCaptureDevice.authorizationStatus(for: .audio) {
		case .authorized:
			if useStreamingTranscription {
				startStreamingRecording()
			} else {
				performStartRecording()
			}
		case .notDetermined:
			// Request permission first
			AVCaptureDevice.requestAccess(for: .audio) { granted in
				DispatchQueue.main.async {
					if granted {
						if self.useStreamingTranscription {
							self.startStreamingRecording()
						} else {
							self.performStartRecording()
						}
					} else {
						self.showMicrophonePermissionAlert()
					}
				}
			}
		case .denied, .restricted:
			showMicrophonePermissionAlert()
		@unknown default:
			break
		}
	}
	
	private func performStartRecording() {
		let appSupportPath = getApplicationSupportDirectory()
		let audioFilename = appSupportPath.appendingPathComponent("recordings").appendingPathComponent("recording_\(Date().timeIntervalSince1970).wav")
		audioFileURL = audioFilename
		
		// Ensure recordings directory exists
		try? FileManager.default.createDirectory(at: audioFilename.deletingLastPathComponent(), withIntermediateDirectories: true)
		
		let settings: [String: Any] = [
			AVFormatIDKey: Int(kAudioFormatLinearPCM),
			AVSampleRateKey: 16000.0,
			AVNumberOfChannelsKey: 1,
			AVEncoderAudioQualityKey: AVAudioQuality.high.rawValue
		]
		
		do {
			audioRecorder = try AVAudioRecorder(url: audioFilename, settings: settings)
			audioRecorder?.record()
			isRecording = true
			startRecordingTimer()
			
			playFeedbackSound(start: true)
			print("🎤 Recording started successfully")
		} catch {
			print("❌ Failed to start recording: \(error)")
			// Show error alert
			let alert = NSAlert()
			alert.messageText = "Recording Error"
			alert.informativeText = "Failed to start recording: \(error.localizedDescription)"
			alert.alertStyle = .critical
			alert.runModal()
		}
	}
	
>>>>>>> 76fd4df9
	private func stopRecording() {
		if useStreamingTranscription {
			stopStreamingRecording()
		} else {
			stopFileBasedRecording()
		}
	}
	
	private func stopFileBasedRecording() {
		audioRecorder?.stop()
		audioRecorder = nil
		isRecording = false
		stopRecordingTimer()
		
		// Hide visual indicator
		//        recordingIndicator.hideIndicator()
		
		playFeedbackSound(start: false)
		
		if let audioFileURL = audioFileURL {
			Task {
				await transcribeAudio(fileURL: audioFileURL, enableTranslation: self.enableTranslation)
			}
		}
		
		// Reset timer after a brief delay to allow UI to show final duration
		DispatchQueue.main.asyncAfter(deadline: .now() + 0.5) {
			self.resetRecordingTimer()
		}
	}
	
	// MARK: - Streaming Recording Methods
	
	private func startStreamingRecording() {
		audioBuffer.removeAll()
		
		if audioEngine?.isRunning != true {
			setupAudioEngine()
		} else {
			// Engine is running, just reinstall the tap for microphone access
			guard let inputNode = inputNode else { 
				print("❌ No input node available for tap installation")
				return 
			}
			let inputFormat = inputNode.outputFormat(forBus: 0)
			AppLogger.shared.audioManager.debug("🎤 Installing microphone tap for streaming recording")
			inputNode.installTap(onBus: 0, bufferSize: 1024, format: inputFormat) { [weak self] (buffer, time) in
				self?.processAudioBuffer(buffer, originalFormat: inputFormat)
			}
			AppLogger.shared.audioManager.info("✅ Microphone tap installed - mic indicator should be ON")
		}
		
		isRecording = true
		startRecordingTimer()
		playFeedbackSound(start: true)
		print("🎤 Streaming recording started")
	}
	
	private func stopStreamingRecording() {
		isRecording = false
		stopRecordingTimer()
		playFeedbackSound(start: false)
		
		let capturedAudio = audioBuffer
		audioBuffer.removeAll()
		
		if !capturedAudio.isEmpty {
			Task {
				await transcribeAudioBuffer(audioArray: capturedAudio, enableTranslation: self.enableTranslation)
			}
		} else {
			print("⚠️ No audio captured during streaming recording")
		}
		
		if let inputNode = inputNode {
			inputNode.removeTap(onBus: 0)
			print("🔇 Tap removed")
		}
		audioEngine?.stop()
		audioEngine?.reset()
		AppLogger.shared.audioManager.log("🛑 Streaming recording stopped, microphone released")
		
		// Reset timer after a brief delay to allow UI to show final duration
		DispatchQueue.main.asyncAfter(deadline: .now() + 0.5) {
			self.resetRecordingTimer()
		}
	}
	
	private func transcribeAudioBuffer(audioArray: [Float], enableTranslation: Bool) async {
		isTranscribing = true
		transcriptionError = nil
		
		do {
			let transcription = try await whisperKitTranscriber.transcribeAudioArray(audioArray, enableTranslation: enableTranslation)
			
			// Update UI on main thread
			await MainActor.run {
				lastTranscription = transcription
				isTranscribing = false
				
				// Route based on recording mode
				switch currentRecordingMode {
				case .text:
					// Traditional behavior - paste to focused app
					pasteToFocusedApp(transcription)
				}
			}
		} catch {
			await MainActor.run {
				transcriptionError = error.localizedDescription
				lastTranscription = "Transcription failed: \(error.localizedDescription)"
				isTranscribing = false
			}
		}
	}
	
	private func playFeedbackSound(start: Bool) {
		guard UserDefaults.standard.bool(forKey: "soundFeedback") else { return }
		
		let soundName = start ?
		UserDefaults.standard.string(forKey: "startSound") ?? "Tink" :
		UserDefaults.standard.string(forKey: "stopSound") ?? "Pop"
		
		guard soundName != "None" else { return }
		
		NSSound(named: soundName)?.play()
	}
	

	private func transcribeAudio(fileURL: URL, enableTranslation: Bool) async {
<<<<<<< HEAD
        isTranscribing = true
        transcriptionError = nil
        
        do {
            // Use file-based transcription (streaming is handled separately)
            let transcription = try await whisperKitTranscriber.transcribe(audioURL: fileURL, enableTranslation: enableTranslation)
            
            // Update UI on main thread
            await MainActor.run {
                lastTranscription = transcription
                isTranscribing = false
                
                // Paste to focused app
                pasteToFocusedApp(transcription)
            }
            
        } catch {
            await MainActor.run {
                transcriptionError = error.localizedDescription
                lastTranscription = "Transcription failed: \(error.localizedDescription)"
                isTranscribing = false
            }
        }
        
        // Clean up audio file
        try? FileManager.default.removeItem(at: fileURL)
    }
    
    private func pasteToFocusedApp(_ text: String) {
        let pasteboard = NSPasteboard.general
        pasteboard.clearContents()
        pasteboard.setString(text, forType: .string)
        
        DispatchQueue.main.asyncAfter(deadline: .now() + 0.1) {
            let source = CGEventSource(stateID: .combinedSessionState)
            let keyDownEvent = CGEvent(keyboardEventSource: source, virtualKey: 0x09, keyDown: true)
            let keyUpEvent = CGEvent(keyboardEventSource: source, virtualKey: 0x09, keyDown: false)
            
            keyDownEvent?.flags = .maskCommand
            keyUpEvent?.flags = .maskCommand
            
            keyDownEvent?.post(tap: .cghidEventTap)
            keyUpEvent?.post(tap: .cghidEventTap)
        }
    }
    
    private func getApplicationSupportDirectory() -> URL {
        let appSupport = FileManager.default.urls(for: .applicationSupportDirectory, in: .userDomainMask)[0]
        let appDirectory = appSupport.appendingPathComponent("Whispera")
        
        // Ensure app directory exists
        try? FileManager.default.createDirectory(at: appDirectory, withIntermediateDirectories: true)
        
        return appDirectory
    }
}
=======
		isTranscribing = true
		transcriptionError = nil
		
		do {
			// Always use real WhisperKit transcription
			let transcription = try await whisperKitTranscriber.transcribe(audioURL: fileURL, enableTranslation: enableTranslation)
			
			// Update UI on main thread
			await MainActor.run {
				lastTranscription = transcription
				isTranscribing = false
				
				// Route based on recording mode
				switch currentRecordingMode {
				case .text:
					// Traditional behavior - paste to focused app
					pasteToFocusedApp(transcription)
				}
			}
		} catch {
			await MainActor.run {
				transcriptionError = error.localizedDescription
				lastTranscription = "Transcription failed: \(error.localizedDescription)"
				isTranscribing = false
			}
		}
		
		// Clean up audio file
		try? FileManager.default.removeItem(at: fileURL)
	}
		
		private func pasteToFocusedApp(_ text: String) {
			let pasteboard = NSPasteboard.general
			pasteboard.clearContents()
			pasteboard.setString(text, forType: .string)
			
			// Simulate Cmd+V
			let source = CGEventSource(stateID: .combinedSessionState)
			let keyDownEvent = CGEvent(keyboardEventSource: source, virtualKey: 0x09, keyDown: true)
			let keyUpEvent = CGEvent(keyboardEventSource: source, virtualKey: 0x09, keyDown: false)
			
			keyDownEvent?.flags = .maskCommand
			keyUpEvent?.flags = .maskCommand
			
			keyDownEvent?.post(tap: .cghidEventTap)
			keyUpEvent?.post(tap: .cghidEventTap)
		}
		
		func getApplicationSupportDirectory() -> URL {
			let appSupport = FileManager.default.urls(for: .applicationSupportDirectory, in: .userDomainMask)[0]
			let appDirectory = appSupport.appendingPathComponent("Whispera")
			
			// Ensure app directory exists
			try? FileManager.default.createDirectory(at: appDirectory, withIntermediateDirectories: true)
			
			return appDirectory
		}
		
	}
	
>>>>>>> 76fd4df9
<|MERGE_RESOLUTION|>--- conflicted
+++ resolved
@@ -8,29 +8,6 @@
 }
 
 @MainActor
-<<<<<<< HEAD
-class AudioManager: NSObject, ObservableObject {
-    @Published var isRecording = false {
-        didSet {
-            NotificationCenter.default.post(name: NSNotification.Name("RecordingStateChanged"), object: nil)
-        }
-    }
-    @Published var lastTranscription: String?
-    @Published var isTranscribing = false {
-        didSet {
-            NotificationCenter.default.post(name: NSNotification.Name("RecordingStateChanged"), object: nil)
-        }
-    }
-    @Published var isStreaming = false
-    @Published var transcriptionError: String?
-    
-    @AppStorage("enableTranslation") var enableTranslation = false
-    @AppStorage("enableStreaming") var enableStreaming = true
-    
-    private var audioRecorder: AVAudioRecorder?
-    private var audioFileURL: URL?
-    let whisperKitTranscriber = WhisperKitTranscriber.shared
-=======
 @Observable class AudioManager: NSObject {
 	var isRecording = false {
 		didSet {
@@ -67,7 +44,6 @@
 	private let maxBufferSize = 16000 * 1800 // 30 minutes at 16kHz
 	private let audioFormat = AVAudioFormat(standardFormatWithSampleRate: 16000, channels: 1)
 	let whisperKitTranscriber = WhisperKitTranscriber.shared
->>>>>>> 76fd4df9
 	private let recordingIndicator = RecordingIndicatorManager()
 	
 	override init() {
@@ -76,183 +52,6 @@
 	}
 	
 	func setupAudio() {
-<<<<<<< HEAD
-        checkAndRequestMicrophonePermission()
-    }
-    
-    private func checkAndRequestMicrophonePermission() {
-        switch AVCaptureDevice.authorizationStatus(for: .audio) {
-        case .notDetermined:
-            AVCaptureDevice.requestAccess(for: .audio) { granted in
-                DispatchQueue.main.async {
-                    if granted {
-                    } else {
-                        self.showMicrophonePermissionAlert()
-                    }
-                }
-            }
-        case .denied, .restricted:
-            showMicrophonePermissionAlert()
-        case .authorized:
-			print("✅ Microphone already authorized")
-        @unknown default:
-            break
-        }
-    }
-    
-    private func showMicrophonePermissionAlert() {
-        let alert = NSAlert()
-        alert.messageText = "Microphone Access Required"
-        alert.informativeText = "Whispera needs access to your microphone to transcribe audio. Please grant permission in System Settings > Privacy & Security > Microphone."
-        alert.alertStyle = .warning
-        alert.addButton(withTitle: "Open System Settings")
-        alert.addButton(withTitle: "Cancel")
-        
-        if alert.runModal() == .alertFirstButtonReturn {
-            if let url = URL(string: "x-apple.systempreferences:com.apple.preference.security?Privacy_Microphone") {
-                NSWorkspace.shared.open(url)
-            }
-        }
-    }
-    
-    func toggleRecording() {
-		        if enableStreaming {
-            Task {
-                if isStreaming {
-                    await stopStreamingTranscription()
-                } else {
-                    await startStreamingTranscription()
-                }
-            }
-        } else {
-            if isRecording {
-                stopRecording()
-            } else {
-                startRecording()
-            }
-        }
-    }
-
-    private func stopStreamingTranscription() async {
-        let finalTranscription = await whisperKitTranscriber.stopStreaming()
-        
-        await MainActor.run {
-            isStreaming = false
-            isTranscribing = false
-            lastTranscription = finalTranscription
-            
-            if !finalTranscription.isEmpty {
-                pasteToFocusedApp(finalTranscription)
-            }
-            
-            playFeedbackSound(start: false)
-        }
-    }
-    
-    private func startStreamingTranscription() async {
-        // Check permissions before streaming
-        switch AVCaptureDevice.authorizationStatus(for: .audio) {
-        case .authorized:
-            await performStreamingTranscription()
-        case .notDetermined:
-            // Request permission first
-            AVCaptureDevice.requestAccess(for: .audio) { granted in
-                DispatchQueue.main.async {
-                    if granted {
-                        Task {
-                            await self.performStreamingTranscription()
-                        }
-                    } else {
-                        self.showMicrophonePermissionAlert()
-                    }
-                }
-            }
-        case .denied, .restricted:
-            showMicrophonePermissionAlert()
-        @unknown default:
-            break
-        }
-    }
-    
-    private func performStreamingTranscription() async {
-        await MainActor.run {
-            isStreaming = true
-            isTranscribing = true
-            transcriptionError = nil
-            playFeedbackSound(start: true)
-        }
-        
-        do {
-            try await whisperKitTranscriber.stream()
-        } catch {
-            await MainActor.run {
-                isStreaming = false
-                isTranscribing = false
-                transcriptionError = error.localizedDescription
-                lastTranscription = "Streaming failed: \(error.localizedDescription)"
-                playFeedbackSound(start: false)
-            }
-        }
-    }
-    
-    private func startRecording() {
-        // Check permissions before recording
-        switch AVCaptureDevice.authorizationStatus(for: .audio) {
-        case .authorized:
-            performStartRecording()
-        case .notDetermined:
-            // Request permission first
-            AVCaptureDevice.requestAccess(for: .audio) { granted in
-                DispatchQueue.main.async {
-                    if granted {
-                        self.performStartRecording()
-                    } else {
-                        self.showMicrophonePermissionAlert()
-                    }
-                }
-            }
-        case .denied, .restricted:
-            showMicrophonePermissionAlert()
-        @unknown default:
-            break
-        }
-    }
-    
-    private func performStartRecording() {
-        let appSupportPath = getApplicationSupportDirectory()
-        let audioFilename = appSupportPath.appendingPathComponent("recordings").appendingPathComponent("recording_\(Date().timeIntervalSince1970).wav")
-        audioFileURL = audioFilename
-        
-        // Ensure recordings directory exists
-        try? FileManager.default.createDirectory(at: audioFilename.deletingLastPathComponent(), withIntermediateDirectories: true)
-        
-        let settings: [String: Any] = [
-            AVFormatIDKey: Int(kAudioFormatLinearPCM),
-            AVSampleRateKey: 16000.0,
-            AVNumberOfChannelsKey: 1,
-            AVEncoderAudioQualityKey: AVAudioQuality.high.rawValue
-        ]
-        
-        do {
-            audioRecorder = try AVAudioRecorder(url: audioFilename, settings: settings)
-            audioRecorder?.record()
-            isRecording = true
-            
-            // Show visual indicator
-//            recordingIndicator.showIndicator()
-            
-            playFeedbackSound(start: true)
-        } catch {
-            // Show error alert
-            let alert = NSAlert()
-            alert.messageText = "Recording Error"
-            alert.informativeText = "Failed to start recording: \(error.localizedDescription)"
-            alert.alertStyle = .critical
-            alert.runModal()
-        }
-    }
-    
-=======
 		checkAndRequestMicrophonePermission()
 		if useStreamingTranscription {
 			setupAudioEngine()
@@ -515,7 +314,6 @@
 		}
 	}
 	
->>>>>>> 76fd4df9
 	private func stopRecording() {
 		if useStreamingTranscription {
 			stopStreamingRecording()
@@ -646,64 +444,6 @@
 	
 
 	private func transcribeAudio(fileURL: URL, enableTranslation: Bool) async {
-<<<<<<< HEAD
-        isTranscribing = true
-        transcriptionError = nil
-        
-        do {
-            // Use file-based transcription (streaming is handled separately)
-            let transcription = try await whisperKitTranscriber.transcribe(audioURL: fileURL, enableTranslation: enableTranslation)
-            
-            // Update UI on main thread
-            await MainActor.run {
-                lastTranscription = transcription
-                isTranscribing = false
-                
-                // Paste to focused app
-                pasteToFocusedApp(transcription)
-            }
-            
-        } catch {
-            await MainActor.run {
-                transcriptionError = error.localizedDescription
-                lastTranscription = "Transcription failed: \(error.localizedDescription)"
-                isTranscribing = false
-            }
-        }
-        
-        // Clean up audio file
-        try? FileManager.default.removeItem(at: fileURL)
-    }
-    
-    private func pasteToFocusedApp(_ text: String) {
-        let pasteboard = NSPasteboard.general
-        pasteboard.clearContents()
-        pasteboard.setString(text, forType: .string)
-        
-        DispatchQueue.main.asyncAfter(deadline: .now() + 0.1) {
-            let source = CGEventSource(stateID: .combinedSessionState)
-            let keyDownEvent = CGEvent(keyboardEventSource: source, virtualKey: 0x09, keyDown: true)
-            let keyUpEvent = CGEvent(keyboardEventSource: source, virtualKey: 0x09, keyDown: false)
-            
-            keyDownEvent?.flags = .maskCommand
-            keyUpEvent?.flags = .maskCommand
-            
-            keyDownEvent?.post(tap: .cghidEventTap)
-            keyUpEvent?.post(tap: .cghidEventTap)
-        }
-    }
-    
-    private func getApplicationSupportDirectory() -> URL {
-        let appSupport = FileManager.default.urls(for: .applicationSupportDirectory, in: .userDomainMask)[0]
-        let appDirectory = appSupport.appendingPathComponent("Whispera")
-        
-        // Ensure app directory exists
-        try? FileManager.default.createDirectory(at: appDirectory, withIntermediateDirectories: true)
-        
-        return appDirectory
-    }
-}
-=======
 		isTranscribing = true
 		transcriptionError = nil
 		
@@ -764,4 +504,3 @@
 		
 	}
 	
->>>>>>> 76fd4df9
